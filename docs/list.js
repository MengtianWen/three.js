var list = {

	"Manual": {

		"Getting Started": {
			"Creating a scene": "manual/{lan}/introduction/Creating-a-scene",
			"Import via modules": "manual/{lan}/introduction/Import-via-modules",
			"Browser support": "manual/{lan}/introduction/Browser-support",
			"WebGL compatibility check": "manual/{lan}/introduction/WebGL-compatibility-check",
			"How to run things locally": "manual/{lan}/introduction/How-to-run-things-locally",
			"Drawing lines": "manual/{lan}/introduction/Drawing-lines",
			"Creating text": "manual/{lan}/introduction/Creating-text",
			"Loading 3D models": "manual/{lan}/introduction/Loading-3D-models",
			"Migration guide": "manual/{lan}/introduction/Migration-guide",
			"Code style guide": "manual/{lan}/introduction/Code-style-guide",
			"FAQ": "manual/{lan}/introduction/FAQ",
			"Useful links": "manual/{lan}/introduction/Useful-links"
		},

		"Next Steps": {
			"How to update things": "manual/{lan}/introduction/How-to-update-things",
			"Matrix transformations": "manual/{lan}/introduction/Matrix-transformations",
			"Animation system": "manual/{lan}/introduction/Animation-system"
		},

		"Build Tools": {
			"Testing with NPM": "manual/{lan}/buildTools/Testing-with-NPM"
		}

	},

	"Reference": {

		"Animation": {
			"AnimationAction": "api/{lan}/animation/AnimationAction",
			"AnimationClip": "api/{lan}/animation/AnimationClip",
			"AnimationMixer": "api/{lan}/animation/AnimationMixer",
			"AnimationObjectGroup": "api/{lan}/animation/AnimationObjectGroup",
			"AnimationUtils": "api/{lan}/animation/AnimationUtils",
			"KeyframeTrack": "api/{lan}/animation/KeyframeTrack",
			"PropertyBinding": "api/{lan}/animation/PropertyBinding",
			"PropertyMixer": "api/{lan}/animation/PropertyMixer"
		},

		"Animation / Tracks": {
			"BooleanKeyframeTrack": "api/{lan}/animation/tracks/BooleanKeyframeTrack",
			"ColorKeyframeTrack": "api/{lan}/animation/tracks/ColorKeyframeTrack",
			"NumberKeyframeTrack": "api/{lan}/animation/tracks/NumberKeyframeTrack",
			"QuaternionKeyframeTrack": "api/{lan}/animation/tracks/QuaternionKeyframeTrack",
			"StringKeyframeTrack": "api/{lan}/animation/tracks/StringKeyframeTrack",
			"VectorKeyframeTrack": "api/{lan}/animation/tracks/VectorKeyframeTrack"
		},

		"Audio": {
			"Audio": "api/{lan}/audio/Audio",
			"AudioAnalyser": "api/{lan}/audio/AudioAnalyser",
			"AudioContext": "api/{lan}/audio/AudioContext",
			"AudioListener": "api/{lan}/audio/AudioListener",
			"PositionalAudio": "api/{lan}/audio/PositionalAudio"
		},

		"Cameras": {
			"ArrayCamera": "api/{lan}/cameras/ArrayCamera",
			"Camera": "api/{lan}/cameras/Camera",
			"CubeCamera": "api/{lan}/cameras/CubeCamera",
			"OrthographicCamera": "api/{lan}/cameras/OrthographicCamera",
			"PerspectiveCamera": "api/{lan}/cameras/PerspectiveCamera",
			"StereoCamera": "api/{lan}/cameras/StereoCamera"
		},

		"Constants": {
			"Animation": "api/{lan}/constants/Animation",
			"Core": "api/{lan}/constants/Core",
			"CustomBlendingEquation": "api/{lan}/constants/CustomBlendingEquations",
			"DrawModes": "api/{lan}/constants/DrawModes",
			"Materials": "api/{lan}/constants/Materials",
			"Renderer": "api/{lan}/constants/Renderer",
			"Textures": "api/{lan}/constants/Textures"
		},

		"Core": {
<<<<<<< HEAD
			"BufferAttribute": "api/core/BufferAttribute",
			"BufferGeometry": "api/core/BufferGeometry",
			"Clock": "api/core/Clock",
			"DirectGeometry": "api/core/DirectGeometry",
			"EventDispatcher": "api/core/EventDispatcher",
			"Face3": "api/core/Face3",
			"Geometry": "api/core/Geometry",
			"InstancedBufferAttribute": "api/core/InstancedBufferAttribute",
			"GLBufferAttribute": "api/core/GLBufferAttribute",
			"InstancedBufferGeometry": "api/core/InstancedBufferGeometry",
			"InstancedInterleavedBuffer": "api/core/InstancedInterleavedBuffer",
			"InterleavedBuffer": "api/core/InterleavedBuffer",
			"InterleavedBufferAttribute": "api/core/InterleavedBufferAttribute",
			"Layers": "api/core/Layers",
			"Object3D": "api/core/Object3D",
			"Raycaster": "api/core/Raycaster",
			"Uniform": "api/core/Uniform"
=======
			"BufferAttribute": "api/{lan}/core/BufferAttribute",
			"BufferGeometry": "api/{lan}/core/BufferGeometry",
			"Clock": "api/{lan}/core/Clock",
			"DirectGeometry": "api/{lan}/core/DirectGeometry",
			"EventDispatcher": "api/{lan}/core/EventDispatcher",
			"Face3": "api/{lan}/core/Face3",
			"Geometry": "api/{lan}/core/Geometry",
			"InstancedBufferAttribute": "api/{lan}/core/InstancedBufferAttribute",
			"InstancedBufferGeometry": "api/{lan}/core/InstancedBufferGeometry",
			"InstancedInterleavedBuffer": "api/{lan}/core/InstancedInterleavedBuffer",
			"InterleavedBuffer": "api/{lan}/core/InterleavedBuffer",
			"InterleavedBufferAttribute": "api/{lan}/core/InterleavedBufferAttribute",
			"Layers": "api/{lan}/core/Layers",
			"Object3D": "api/{lan}/core/Object3D",
			"Raycaster": "api/{lan}/core/Raycaster",
			"Uniform": "api/{lan}/core/Uniform"
>>>>>>> 9bb3c647
		},

		"Core / BufferAttributes": {
			"BufferAttribute Types": "api/{lan}/core/bufferAttributeTypes/BufferAttributeTypes"
		},

		"Deprecated": {
			"DeprecatedList": "api/{lan}/deprecated/DeprecatedList"
		},

		"Extras": {
			"Earcut": "api/{lan}/extras/Earcut",
			"ShapeUtils": "api/{lan}/extras/ShapeUtils"
		},

		"Extras / Core": {
			"Curve": "api/{lan}/extras/core/Curve",
			"CurvePath": "api/{lan}/extras/core/CurvePath",
			"Font": "api/{lan}/extras/core/Font",
			"Interpolations": "api/{lan}/extras/core/Interpolations",
			"Path": "api/{lan}/extras/core/Path",
			"Shape": "api/{lan}/extras/core/Shape",
			"ShapePath": "api/{lan}/extras/core/ShapePath"
		},

		"Extras / Curves": {
			"ArcCurve": "api/{lan}/extras/curves/ArcCurve",
			"CatmullRomCurve3": "api/{lan}/extras/curves/CatmullRomCurve3",
			"CubicBezierCurve": "api/{lan}/extras/curves/CubicBezierCurve",
			"CubicBezierCurve3": "api/{lan}/extras/curves/CubicBezierCurve3",
			"EllipseCurve": "api/{lan}/extras/curves/EllipseCurve",
			"LineCurve": "api/{lan}/extras/curves/LineCurve",
			"LineCurve3": "api/{lan}/extras/curves/LineCurve3",
			"QuadraticBezierCurve": "api/{lan}/extras/curves/QuadraticBezierCurve",
			"QuadraticBezierCurve3": "api/{lan}/extras/curves/QuadraticBezierCurve3",
			"SplineCurve": "api/{lan}/extras/curves/SplineCurve"
		},

		"Extras / Objects": {
			"ImmediateRenderObject": "api/{lan}/extras/objects/ImmediateRenderObject",
		},

		"Geometries": {
			"BoxBufferGeometry": "api/{lan}/geometries/BoxBufferGeometry",
			"BoxGeometry": "api/{lan}/geometries/BoxGeometry",
			"CircleBufferGeometry": "api/{lan}/geometries/CircleBufferGeometry",
			"CircleGeometry": "api/{lan}/geometries/CircleGeometry",
			"ConeBufferGeometry": "api/{lan}/geometries/ConeBufferGeometry",
			"ConeGeometry": "api/{lan}/geometries/ConeGeometry",
			"CylinderBufferGeometry": "api/{lan}/geometries/CylinderBufferGeometry",
			"CylinderGeometry": "api/{lan}/geometries/CylinderGeometry",
			"DodecahedronBufferGeometry": "api/{lan}/geometries/DodecahedronBufferGeometry",
			"DodecahedronGeometry": "api/{lan}/geometries/DodecahedronGeometry",
			"EdgesGeometry": "api/{lan}/geometries/EdgesGeometry",
			"ExtrudeBufferGeometry": "api/{lan}/geometries/ExtrudeBufferGeometry",
			"ExtrudeGeometry": "api/{lan}/geometries/ExtrudeGeometry",
			"IcosahedronBufferGeometry": "api/{lan}/geometries/IcosahedronBufferGeometry",
			"IcosahedronGeometry": "api/{lan}/geometries/IcosahedronGeometry",
			"LatheBufferGeometry": "api/{lan}/geometries/LatheBufferGeometry",
			"LatheGeometry": "api/{lan}/geometries/LatheGeometry",
			"OctahedronBufferGeometry": "api/{lan}/geometries/OctahedronBufferGeometry",
			"OctahedronGeometry": "api/{lan}/geometries/OctahedronGeometry",
			"ParametricBufferGeometry": "api/{lan}/geometries/ParametricBufferGeometry",
			"ParametricGeometry": "api/{lan}/geometries/ParametricGeometry",
			"PlaneBufferGeometry": "api/{lan}/geometries/PlaneBufferGeometry",
			"PlaneGeometry": "api/{lan}/geometries/PlaneGeometry",
			"PolyhedronBufferGeometry": "api/{lan}/geometries/PolyhedronBufferGeometry",
			"PolyhedronGeometry": "api/{lan}/geometries/PolyhedronGeometry",
			"RingBufferGeometry": "api/{lan}/geometries/RingBufferGeometry",
			"RingGeometry": "api/{lan}/geometries/RingGeometry",
			"ShapeBufferGeometry": "api/{lan}/geometries/ShapeBufferGeometry",
			"ShapeGeometry": "api/{lan}/geometries/ShapeGeometry",
			"SphereBufferGeometry": "api/{lan}/geometries/SphereBufferGeometry",
			"SphereGeometry": "api/{lan}/geometries/SphereGeometry",
			"TetrahedronBufferGeometry": "api/{lan}/geometries/TetrahedronBufferGeometry",
			"TetrahedronGeometry": "api/{lan}/geometries/TetrahedronGeometry",
			"TextBufferGeometry": "api/{lan}/geometries/TextBufferGeometry",
			"TextGeometry": "api/{lan}/geometries/TextGeometry",
			"TorusBufferGeometry": "api/{lan}/geometries/TorusBufferGeometry",
			"TorusGeometry": "api/{lan}/geometries/TorusGeometry",
			"TorusKnotBufferGeometry": "api/{lan}/geometries/TorusKnotBufferGeometry",
			"TorusKnotGeometry": "api/{lan}/geometries/TorusKnotGeometry",
			"TubeBufferGeometry": "api/{lan}/geometries/TubeBufferGeometry",
			"TubeGeometry": "api/{lan}/geometries/TubeGeometry",
			"WireframeGeometry": "api/{lan}/geometries/WireframeGeometry"
		},

		"Helpers": {
			"ArrowHelper": "api/{lan}/helpers/ArrowHelper",
			"AxesHelper": "api/{lan}/helpers/AxesHelper",
			"BoxHelper": "api/{lan}/helpers/BoxHelper",
			"Box3Helper": "api/{lan}/helpers/Box3Helper",
			"CameraHelper": "api/{lan}/helpers/CameraHelper",
			"DirectionalLightHelper": "api/{lan}/helpers/DirectionalLightHelper",
			"FaceNormalsHelper": "api/{lan}/helpers/FaceNormalsHelper",
			"GridHelper": "api/{lan}/helpers/GridHelper",
			"PolarGridHelper": "api/{lan}/helpers/PolarGridHelper",
			"HemisphereLightHelper": "api/{lan}/helpers/HemisphereLightHelper",
			"PlaneHelper": "api/{lan}/helpers/PlaneHelper",
			"PointLightHelper": "api/{lan}/helpers/PointLightHelper",
			"RectAreaLightHelper": "api/{lan}/helpers/RectAreaLightHelper",
			"SkeletonHelper": "api/{lan}/helpers/SkeletonHelper",
			"SpotLightHelper": "api/{lan}/helpers/SpotLightHelper",
			"VertexNormalsHelper": "api/{lan}/helpers/VertexNormalsHelper"
		},

		"Lights": {
			"AmbientLight": "api/{lan}/lights/AmbientLight",
			"DirectionalLight": "api/{lan}/lights/DirectionalLight",
			"HemisphereLight": "api/{lan}/lights/HemisphereLight",
			"Light": "api/{lan}/lights/Light",
			"PointLight": "api/{lan}/lights/PointLight",
			"RectAreaLight": "api/{lan}/lights/RectAreaLight",
			"SpotLight": "api/{lan}/lights/SpotLight"
		},

		"Lights / Shadows": {
			"DirectionalLightShadow": "api/{lan}/lights/shadows/DirectionalLightShadow",
			"LightShadow": "api/{lan}/lights/shadows/LightShadow",
			"SpotLightShadow": "api/{lan}/lights/shadows/SpotLightShadow"
		},

		"Loaders": {
			"AnimationLoader": "api/{lan}/loaders/AnimationLoader",
			"AudioLoader": "api/{lan}/loaders/AudioLoader",
			"BufferGeometryLoader": "api/{lan}/loaders/BufferGeometryLoader",
			"Cache": "api/{lan}/loaders/Cache",
			"CompressedTextureLoader": "api/{lan}/loaders/CompressedTextureLoader",
			"CubeTextureLoader": "api/{lan}/loaders/CubeTextureLoader",
			"DataTextureLoader": "api/{lan}/loaders/DataTextureLoader",
			"FileLoader": "api/{lan}/loaders/FileLoader",
			"FontLoader": "api/{lan}/loaders/FontLoader",
			"ImageBitmapLoader": "api/{lan}/loaders/ImageBitmapLoader",
			"ImageLoader": "api/{lan}/loaders/ImageLoader",
			"JSONLoader": "api/{lan}/loaders/JSONLoader",
			"Loader": "api/{lan}/loaders/Loader",
			"LoaderUtils": "api/{lan}/loaders/LoaderUtils",
			"MaterialLoader": "api/{lan}/loaders/MaterialLoader",
			"ObjectLoader": "api/{lan}/loaders/ObjectLoader",
			"TextureLoader": "api/{lan}/loaders/TextureLoader"
		},

		"Loaders / Managers": {
			"DefaultLoadingManager": "api/{lan}/loaders/managers/DefaultLoadingManager",
			"LoadingManager": "api/{lan}/loaders/managers/LoadingManager"
		},

		"Materials": {
			"LineBasicMaterial": "api/{lan}/materials/LineBasicMaterial",
			"LineDashedMaterial": "api/{lan}/materials/LineDashedMaterial",
			"Material": "api/{lan}/materials/Material",
			"MeshBasicMaterial": "api/{lan}/materials/MeshBasicMaterial",
			"MeshDepthMaterial": "api/{lan}/materials/MeshDepthMaterial",
			"MeshLambertMaterial": "api/{lan}/materials/MeshLambertMaterial",
			"MeshNormalMaterial": "api/{lan}/materials/MeshNormalMaterial",
			"MeshPhongMaterial": "api/{lan}/materials/MeshPhongMaterial",
			"MeshPhysicalMaterial": "api/{lan}/materials/MeshPhysicalMaterial",
			"MeshStandardMaterial": "api/{lan}/materials/MeshStandardMaterial",
			"MeshToonMaterial": "api/{lan}/materials/MeshToonMaterial",
			"PointsMaterial": "api/{lan}/materials/PointsMaterial",
			"RawShaderMaterial": "api/{lan}/materials/RawShaderMaterial",
			"ShaderMaterial": "api/{lan}/materials/ShaderMaterial",
			"ShadowMaterial": "api/{lan}/materials/ShadowMaterial",
			"SpriteMaterial": "api/{lan}/materials/SpriteMaterial"
		},

		"Math": {
			"Box2": "api/{lan}/math/Box2",
			"Box3": "api/{lan}/math/Box3",
			"Color": "api/{lan}/math/Color",
			"Cylindrical": "api/{lan}/math/Cylindrical",
			"Euler": "api/{lan}/math/Euler",
			"Frustum": "api/{lan}/math/Frustum",
			"Interpolant": "api/{lan}/math/Interpolant",
			"Line3": "api/{lan}/math/Line3",
			"Math": "api/{lan}/math/Math",
			"Matrix3": "api/{lan}/math/Matrix3",
			"Matrix4": "api/{lan}/math/Matrix4",
			"Plane": "api/{lan}/math/Plane",
			"Quaternion": "api/{lan}/math/Quaternion",
			"Ray": "api/{lan}/math/Ray",
			"Sphere": "api/{lan}/math/Sphere",
			"Spherical": "api/{lan}/math/Spherical",
			"Triangle": "api/{lan}/math/Triangle",
			"Vector2": "api/{lan}/math/Vector2",
			"Vector3": "api/{lan}/math/Vector3",
			"Vector4": "api/{lan}/math/Vector4"
		},

		"Math / Interpolants": {
			"CubicInterpolant": "api/{lan}/math/interpolants/CubicInterpolant",
			"DiscreteInterpolant": "api/{lan}/math/interpolants/DiscreteInterpolant",
			"LinearInterpolant": "api/{lan}/math/interpolants/LinearInterpolant",
			"QuaternionLinearInterpolant": "api/{lan}/math/interpolants/QuaternionLinearInterpolant"
		},

		"Objects": {
			"Bone": "api/{lan}/objects/Bone",
			"Group": "api/{lan}/objects/Group",
			"Line": "api/{lan}/objects/Line",
			"LineLoop": "api/{lan}/objects/LineLoop",
			"LineSegments": "api/{lan}/objects/LineSegments",
			"LOD": "api/{lan}/objects/LOD",
			"Mesh": "api/{lan}/objects/Mesh",
			"Points": "api/{lan}/objects/Points",
			"Skeleton": "api/{lan}/objects/Skeleton",
			"SkinnedMesh": "api/{lan}/objects/SkinnedMesh",
			"Sprite": "api/{lan}/objects/Sprite"
		},

		"Renderers": {
			"WebGLRenderer": "api/{lan}/renderers/WebGLRenderer",
			"WebGLRenderTarget": "api/{lan}/renderers/WebGLRenderTarget",
			"WebGLRenderTargetCube": "api/{lan}/renderers/WebGLRenderTargetCube"
		},

		"Renderers / Shaders": {
			"ShaderChunk": "api/{lan}/renderers/shaders/ShaderChunk",
			"ShaderLib": "api/{lan}/renderers/shaders/ShaderLib",
			"UniformsLib": "api/{lan}/renderers/shaders/UniformsLib",
			"UniformsUtils": "api/{lan}/renderers/shaders/UniformsUtils"
		},

		"Scenes": {
			"Fog": "api/{lan}/scenes/Fog",
			"FogExp2": "api/{lan}/scenes/FogExp2",
			"Scene": "api/{lan}/scenes/Scene"
		},

		"Textures": {
			"CanvasTexture": "api/{lan}/textures/CanvasTexture",
			"CompressedTexture": "api/{lan}/textures/CompressedTexture",
			"CubeTexture": "api/{lan}/textures/CubeTexture",
			"DataTexture": "api/{lan}/textures/DataTexture",
			"DepthTexture": "api/{lan}/textures/DepthTexture",
			"Texture": "api/{lan}/textures/Texture",
			"VideoTexture": "api/{lan}/textures/VideoTexture"
		}

	},

	"Examples": {

		"Animations": {
			"CCDIKSolver": "examples/animations/CCDIKSolver",
			"MMDAnimationHelper": "examples/animations/MMDAnimationHelper",
			"MMDPhysics": "examples/animations/MMDPhysics"
		},

		"Controls": {
			"OrbitControls": "examples/controls/OrbitControls"
		},

		"Geometries": {
			"ConvexBufferGeometry": "examples/geometries/ConvexBufferGeometry",
			"ConvexGeometry": "examples/geometries/ConvexGeometry",
			"DecalGeometry": "examples/geometries/DecalGeometry"
		},

		"Loaders": {
			"BabylonLoader": "examples/loaders/BabylonLoader",
			"GLTFLoader": "examples/loaders/GLTFLoader",
			"MMDLoader": "examples/loaders/MMDLoader",
			"MTLLoader": "examples/loaders/MTLLoader",
			"OBJLoader": "examples/loaders/OBJLoader",
			"OBJLoader2": "examples/loaders/OBJLoader2",
			"LoaderSupport": "examples/loaders/LoaderSupport",
			"PCDLoader": "examples/loaders/PCDLoader",
			"PDBLoader": "examples/loaders/PDBLoader",
			"SVGLoader": "examples/loaders/SVGLoader",
			"TGALoader": "examples/loaders/TGALoader",
			"PRWMLoader": "examples/loaders/PRWMLoader"
		},

		"Objects": {
			"Lensflare": "examples/objects/Lensflare",
		},

		"Exporters": {
			"GLTFExporter": "examples/exporters/GLTFExporter",
			"PLYExporter": "examples/exporters/PLYExporter"
		},

		"Plugins": {
			"LookupTable": "examples/Lut",
			"SpriteCanvasMaterial": "examples/SpriteCanvasMaterial"
		},

		"QuickHull": {
			"Face": "examples/quickhull/Face",
			"HalfEdge": "examples/quickhull/HalfEdge",
			"QuickHull": "examples/quickhull/QuickHull",
			"VertexNode": "examples/quickhull/VertexNode",
			"VertexList": "examples/quickhull/VertexList"
		},

		"Renderers": {
			"CanvasRenderer": "examples/renderers/CanvasRenderer",
			"CSS2DRenderer": "examples/renderers/CSS2DRenderer",
			"CSS3DRenderer": "examples/renderers/CSS3DRenderer",
			"SVGRenderer": "examples/renderers/SVGRenderer"

		},

		"Utils": {
			"BufferGeometryUtils": "examples/utils/BufferGeometryUtils",
			"SceneUtils": "examples/utils/SceneUtils"
		}

	},

	"Developer Reference": {

		"Polyfills": {
			"Polyfills": "api/{lan}/Polyfills"
		},

		"WebGLRenderer": {
			"WebGLProgram": "api/{lan}/renderers/webgl/WebGLProgram",
			"WebGLShader": "api/{lan}/renderers/webgl/WebGLShader",
			"WebGLState": "api/{lan}/renderers/webgl/WebGLState"
		}

	}

};<|MERGE_RESOLUTION|>--- conflicted
+++ resolved
@@ -79,25 +79,6 @@
 		},
 
 		"Core": {
-<<<<<<< HEAD
-			"BufferAttribute": "api/core/BufferAttribute",
-			"BufferGeometry": "api/core/BufferGeometry",
-			"Clock": "api/core/Clock",
-			"DirectGeometry": "api/core/DirectGeometry",
-			"EventDispatcher": "api/core/EventDispatcher",
-			"Face3": "api/core/Face3",
-			"Geometry": "api/core/Geometry",
-			"InstancedBufferAttribute": "api/core/InstancedBufferAttribute",
-			"GLBufferAttribute": "api/core/GLBufferAttribute",
-			"InstancedBufferGeometry": "api/core/InstancedBufferGeometry",
-			"InstancedInterleavedBuffer": "api/core/InstancedInterleavedBuffer",
-			"InterleavedBuffer": "api/core/InterleavedBuffer",
-			"InterleavedBufferAttribute": "api/core/InterleavedBufferAttribute",
-			"Layers": "api/core/Layers",
-			"Object3D": "api/core/Object3D",
-			"Raycaster": "api/core/Raycaster",
-			"Uniform": "api/core/Uniform"
-=======
 			"BufferAttribute": "api/{lan}/core/BufferAttribute",
 			"BufferGeometry": "api/{lan}/core/BufferGeometry",
 			"Clock": "api/{lan}/core/Clock",
@@ -105,6 +86,7 @@
 			"EventDispatcher": "api/{lan}/core/EventDispatcher",
 			"Face3": "api/{lan}/core/Face3",
 			"Geometry": "api/{lan}/core/Geometry",
+			"GLBufferAttribute": "api/{lan}/core/GLBufferAttribute",
 			"InstancedBufferAttribute": "api/{lan}/core/InstancedBufferAttribute",
 			"InstancedBufferGeometry": "api/{lan}/core/InstancedBufferGeometry",
 			"InstancedInterleavedBuffer": "api/{lan}/core/InstancedInterleavedBuffer",
@@ -114,7 +96,6 @@
 			"Object3D": "api/{lan}/core/Object3D",
 			"Raycaster": "api/{lan}/core/Raycaster",
 			"Uniform": "api/{lan}/core/Uniform"
->>>>>>> 9bb3c647
 		},
 
 		"Core / BufferAttributes": {
