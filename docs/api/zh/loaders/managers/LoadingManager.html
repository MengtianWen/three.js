<!DOCTYPE html>
<html lang="en">
	<head>
		<meta charset="utf-8" />
		<base href="../../../../" />
		<script src="list.js"></script>
		<script src="page.js"></script>
		<link type="text/css" rel="stylesheet" href="page.css" />
	</head>
	<body>
		<h1>[name]</h1>

		<p class="desc">

			其功能时处理并跟踪已加载和待处理的数据。如果未手动设置加强管理器，则会为加载器创建和使用默认全局实例加载器管理器
			- 请参阅 [page:DefaultLoadingManager].<br /><br />

			一般来说，默认的加载管理器已足够使用了，但有时候也需要设置单独的加载器 - 例如，如果你想为对象和纹理显示单独的加载条。

		</p>


		<h2>例子</h2>

		<p>
			[example:webgl_loader_fbx WebGL / loader / fbx]<br />
			[example:webgl_loader_obj WebGL / loader / obj]<br />
<<<<<<< HEAD
			[example:webgl_materials_physical_reflectivity WebGL / materials / physical / reflectivity]<br />
			[example:webgl_postprocessing_outline WebGL / postprocesing / outline]<br />
			[example:webgl_terrain_dynamic WebGL / terrain / dynamic]
=======
			[example:webgl_materials_reflectivity WebGL / materials / reflectivity]<br />
			[example:webgl_postprocessing_outline WebGL / postprocesing / outline]
>>>>>>> ea794f5d
		</p>

		<p>
			下面的例子将介绍，如何使用加载管理器来跟踪 [page:OBJLoader] 的加载进度流程。
		</p>

		<code>
		var manager = new THREE.LoadingManager();
		manager.onStart = function ( url, itemsLoaded, itemsTotal ) {

			console.log( 'Started loading file: ' + url + '.\nLoaded ' + itemsLoaded + ' of ' + itemsTotal + ' files.' );

		};

		manager.onLoad = function ( ) {

			console.log( 'Loading complete!');

		};


		manager.onProgress = function ( url, itemsLoaded, itemsTotal ) {

			console.log( 'Loading file: ' + url + '.\nLoaded ' + itemsLoaded + ' of ' + itemsTotal + ' files.' );

		};

		manager.onError = function ( url ) {

			console.log( 'There was an error loading ' + url );

		};

		var loader = new THREE.OBJLoader( manager );
		loader.load( 'file.obj', function ( object ) {

			//

		} );
		</code>

		<p>

			除了观察进度流程之外，还可以使用LoadingManager在加载期间覆写资源URL。当某资源来自拖拽事件、
			WebSockets、WebRTC或其他API时，此方法可以有所帮助。下面显示了如何使用Blob URL加载内存模型的示例。
		</p>

		<code>
		// 将文件拖入网页时创建的Blob或File对象。
		var blobs = {'fish.gltf': blob1, 'diffuse.png': blob2, 'normal.png': blob3};

		var manager = new THREE.LoadingManager();

		// 使用URL回调初始化加载管理器。
		var objectURLs = [];
		manager.setURLModifier( ( url ) => {

			url = URL.createObjectURL( blobs[ url ] );

			objectURLs.push( url );

			return url;

		} );

		// 像通常一样加载，然后撤消blob URL
		var loader = new THREE.GLTFLoader( manager );
		loader.load( 'fish.gltf', (gltf) => {

			scene.add( gltf.scene );

			objectURLs.forEach( ( url ) => URL.revokeObjectURL( url ) );

		});
		</code>

		<h2>构造方法</h2>

		<h3>[name]( [param:Function onLoad], [param:Function onProgress], [param:Function onError] )</h3>
		<p>
		[page:Function onLoad] — (可选) 所有加载器加载完成后，将调用此函数。<br />
		[page:Function onProgress] — (可选) 当每个项目完成后，将调用此函数。<br />
		[page:Function onError] — (可选) 当一个加载器遇到错误时，将调用此函数。 <br />

		创建一个新的 [name].
		</p>


		<h2>属性</h2>

		<h3>[property:Function onStart]</h3>
		<p>
			此换上咋加载开始时，被调用.
			有如下参数:<br />
			[page:String url] — 被加载的项的url。<br />
			[page:Integer itemsLoaded] — 目前已加载项的个数。<br />
			[page:Iteger itemsTotal] — 总共所需要加载项的个数。<br /><br />

			此方法默认时未定义。
		</p>

		<h3>[property:Function onLoad]</h3>
		<p>
			所有的项加载完成后将调用此函数。默认情况下，此方法时未定义的，除非在构造函数中进行传递。
		</p>

		<h3>[property:Function onProgress]</h3>
		<p>
			此方法加载每一个项，加载完成时进行调用。
			有如下参数:<br />
		[page:String url] — 被加载的项的url。<br />
		[page:Integer itemsLoaded] — 目前已加载项的个数。<br />
		[page:Iteger itemsTotal] — 总共所需要加载项的个数。<br /><br />

			默认情况下，此方法时未定义的，除非在构造函数中进行传递。
		</p>

		<h3>[property:Function onError]</h3>
		<p>
			此方法将在任意项加载错误时，进行调用。
			有如下参数:<br />
			[page:String url] — 所加载出错误的项的url<br /><br />

			默认情况下，此方法时未定义的，除非在构造函数中进行传递。
		</p>


		<h2>方法</h2>

		<h3>[method:LoadingManager addHandler]( [param:Object regex], [param:Loader loader] )</h3>
		<p>
		[page:Object regex] — A regular expression.<br />
		[page:Loader loader] — The loader.
		<p>
		Registers a loader with the given regular expression. Can be used to define what loader should be used in
		order to load specific files. A typical use case is to overwrite the default loader for textures.
		</p>
		<code>
// add handler for TGA textures
manager.addHandler( /\.tga$/i, new TGALoader() );
		</code>

		<h3>[method:null getHandler]( [param:String file] )</h3>
		<p>
		[page:String file] — The file path.
		<p>
		Can be used to retrieve the registered loader for the given file path.
		</p>

		<h3>[method:LoadingManager removeHandler]( [param:Object regex] )</h3>
		<p>
		[page:Object regex] — A regular expression.
		<p>
		Removes the loader for the given regular expression.
		</p>

		<h3>[method:String resolveURL]( [param:String url] )</h3>
		<p>
		[page:String url] — 所要加载的url<br /><br />

		给定URL，使用URL修饰符回调（如果有）并返回已解析的URL。如果未设置URL修饰符，则返回原始URL。
		</p>

		<h3>[method:null setURLModifier]( [param:Function callback] )</h3>
		<p>
		[page:Function callback] — 设置URL修饰符成功时回调。使用url参数进行回调，并且必须返回 [page:String resolvedURL] 。<br /><br />

		如果设置了回调，则在发送请求之前将向每个资源URL传递回调。回调可以返回最初的URL，也可以返回新URL以覆盖加载行为。
		此行为可用于从.ZIP、拖拽API和数据URI中加载资源文件。
		</p>


		<br /><br />
		<p>
			<em>Note: The following methods are designed to be called internally by loaders. You shouldn't call
			them directly.</em>
		</p>

		<h3>[method:null itemStart]( [param:String url] )</h3>
		<p>
		[page:String url] — 所要加载的url<br /><br />

		任何使用管理器的加载器都会调用此方法， 当加载器需要开始加载URL时。
		</p>

		<h3>[method:null itemEnd]( [param:String url] )</h3>
		<p>
		[page:String url] — 所要加载的url<br /><br />

		任何使用管理器的加载器都会调用此方法， 当加载器需要加载URL结束时。
		</p>

		<h3>[method:null itemError]( [param:String url] )</h3>
		<p>
		[page:String url] — 所要加载的url<br /><br />

		任何使用管理器的加载器都会调用此方法， 当加载器出现加载错误时。
		</p>

		<h2>源</h2>

		[link:https://github.com/mrdoob/three.js/blob/master/src/loaders/LoadingManager.js src/loaders/LoadingManager.js]
	</body>
</html><|MERGE_RESOLUTION|>--- conflicted
+++ resolved
@@ -25,14 +25,8 @@
 		<p>
 			[example:webgl_loader_fbx WebGL / loader / fbx]<br />
 			[example:webgl_loader_obj WebGL / loader / obj]<br />
-<<<<<<< HEAD
 			[example:webgl_materials_physical_reflectivity WebGL / materials / physical / reflectivity]<br />
-			[example:webgl_postprocessing_outline WebGL / postprocesing / outline]<br />
-			[example:webgl_terrain_dynamic WebGL / terrain / dynamic]
-=======
-			[example:webgl_materials_reflectivity WebGL / materials / reflectivity]<br />
 			[example:webgl_postprocessing_outline WebGL / postprocesing / outline]
->>>>>>> ea794f5d
 		</p>
 
 		<p>
