--- conflicted
+++ resolved
@@ -12,15 +12,10 @@
 
 		<h1>立方相机（[name]）</h1>
 
-<<<<<<< HEAD
-		<p class="desc">创建6个渲染到[page:WebGLRenderTargetCube]的摄像机</p>
 
-		<h2>例子</h2>
-=======
 		<p class="desc">创建6个摄像机，并将它们所拍摄的场景渲染到[page:WebGLRenderTargetCube]上。</p>
 
 		<h2>示例</h2>
->>>>>>> 344ff23a
 
 		<p>[example:webgl_materials_cubemap_dynamic materials / cubemap / dynamic ]</p>
 		<p>[example:webgl_materials_cubemap_dynamic2 materials / cubemap / dynamic2 ]</p>
@@ -46,45 +41,25 @@
 		</code>
 
 
-<<<<<<< HEAD
-		<h2>构造函数</h2>
-=======
+
 		<h2>构造器</h2>
->>>>>>> 344ff23a
+
 
 
 		<h3>[name]( [param:Number near], [param:Number far], [param:Number cubeResolution] )</h3>
 		<p>
-<<<<<<< HEAD
-		near -- 近剪裁面距离<br />
-		far -- 远剪裁面距离<br />
-		cubeResolution -- 设置立方体边缘的长度。
-		</p>
-		<p>
-		构造一个包含6个[page:PerspectiveCamera PerspectiveCameras]的CubeCamera，渲染到[page:WebGLRenderTargetCube]。
-=======
+
 		near -- 远剪切面的距离<br />
 		far -- 近剪切面的距离<br />
 		cubeResolution -- 设置立方体边缘的长度
 		</p>
 		<p>
 			构造一个包含6个[page:PerspectiveCamera PerspectiveCameras]（透视摄像机）的立方摄像机，并将其拍摄的场景渲染到一个[page:WebGLRenderTargetCube]上。
->>>>>>> 344ff23a
+
 		</p>
 
 
 		<h2>属性</h2>
-<<<<<<< HEAD
-		<p>参阅基类[page:Object3D]的公共属性。</p>
-
-		<h3>[property:WebGLRenderTargetCube renderTarget]</h3>
-		<p>
-		生成的立方体纹理。
-		</p>
-
-		<h2>方法</h2>
-		<p>参阅基类[page:Object3D]的公共方法。</p>
-=======
 		<p>请参阅其基类[page:Object3D]来查看共有属性。</p>
 
 		<h3>[property:WebGLRenderTargetCube renderTarget]</h3>
@@ -95,35 +70,23 @@
 
 		<h2>方法</h2>
 		<p>请参阅其基类[page:Object3D]来查看其共有方法。</p>
->>>>>>> 344ff23a
+
 
 
 		<h3>[method:null update]( [param:WebGLRenderer renderer], [param:Scene scene] )</h3>
 		<p>
-<<<<<<< HEAD
-		renderer -- 当前WebGL渲染器 <br />
-		scene -- 当前场景
-		</p>
-		<p>
-		调用它来更新[page:CubeCamera.renderTarget renderTarget]。
-=======
 		renderer -- 当前的WebGL渲染器<br />
 		scene -- 当前的场景
 		</p>
 		<p>
 			这个方法用来更新[page:CubeCamera.renderTarget renderTarget]（渲染目标对象）。
->>>>>>> 344ff23a
 		</p>
 
 		<h3>[method:null clear]( [param:WebGLRenderer renderer], [param:Boolean color], [param:Boolean depth], [param:Boolean stencil] )</h3>
 		<p>
-<<<<<<< HEAD
-		调用此方法以清除[page:CubeCamera.renderTarget renderTarget] 颜色，深度，和/或者模板缓冲区。
-		颜色缓冲区设置为渲染器的当前清除颜色。默认参数为*true*。
-=======
 			这个方法用来来清除[page:CubeCamera.renderTarget renderTarget]的颜色、深度和/或模板缓冲区。
 			颜色缓冲区设置为渲染器当前的“清除”色。参数默认值均为*true*。
->>>>>>> 344ff23a
+
 		</p>
 
 		<h2>源代码</h2>
