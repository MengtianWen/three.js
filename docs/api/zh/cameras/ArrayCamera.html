--- conflicted
+++ resolved
@@ -13,21 +13,7 @@
 		<h1>阵列摄像机（[name]）</h1>
 
 		<p class="desc">
-<<<<<<< HEAD
-			可以使用[name]以使用预定义的一组摄像机有效地渲染场景。这是渲染VR场景的重要性能方面。<br />
-			[name]的实例总是有一组子摄像机。必须为每个子摄像机定义bounds属性，该属性确定使用此摄像机渲染的视口部分。
-		</p>
 
-		<h2>例子</h2>
-
-		<p>[example:webgl_camera_array camera / array ]</p>
-
-		<h2>构造函数</h2>
-
-		<h3>[name]( [param:Array array] )</h3>
-		<p>
-			摄像机组。
-=======
 			[name] 可以被用来更加高效地用一组已经预定义好的摄像机来渲染一个场景。 这对于VR场景的渲染来说，是非常重要的一个性能体现。<br />
 			一个 [name] 的实例中总是包含着一组子摄像机，应当为每一个子摄像机定义*bound*(边界)这个属性，该属性决定了由该子摄像机所渲染的视口区域的大小。
 		</p>
@@ -41,12 +27,10 @@
 		<h3>[name]( [param:Array array] )</h3>
 		<p>
 			一个包含多个摄像机的数组。
->>>>>>> 344ff23a
 		</p>
 
 
 		<h2>属性</h2>
-<<<<<<< HEAD
 		<p>请参阅基类[page:PerspectiveCamera]的公共属性。</p>
 
 		<h3>[property:Array cameras]</h3>
@@ -58,19 +42,6 @@
 		<p>请参阅基类[page:PerspectiveCamera]的公共方法。</p>
 
 		<h2>源码</h2>
-=======
-		<p>请参阅其基类 [page:PerspectiveCamera] 来查看共有属性。</p>
-
-		<h3>[property:Array cameras]</h3>
-		<p>
-			一个包含多个摄像机的数组。
-		</p>
-
-		<h2>方法</h2>
-		<p>请参阅其基类 [page:PerspectiveCamera] 来查看共有方法。</p>
-
-		<h2>源代码</h2>
->>>>>>> 344ff23a
 
 		[link:https://github.com/mrdoob/three.js/blob/master/src/[path].js src/[path].js]
 	</body>
