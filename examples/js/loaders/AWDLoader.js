--- conflicted
+++ resolved
@@ -3,11 +3,7 @@
  * Date: 09/12/2013 17:21
  */
 
-<<<<<<< HEAD
-THREE.AWDLoader = (function () {
-=======
 (function (){
->>>>>>> fec2de80
 
 	var UNCOMPRESSED  = 0,
 			DEFLATE       = 1,
@@ -34,15 +30,9 @@
 			AWD_FIELD_MTX4x3    = 46,
 			AWD_FIELD_MTX4x4    = 47,
 
-<<<<<<< HEAD
-	var UNCOMPRESSED  = 0,
-      DEFLATE       = 1,
-      LZMA          = 2,
-=======
 			BOOL       = 21,
 			COLOR      = 22,
 			BADDR      = 23,
->>>>>>> fec2de80
 
 			INT8    = 1,
 			INT16   = 2,
@@ -62,37 +52,6 @@
 
 	AWDProperties = function(){}
 
-<<<<<<< HEAD
-	var littleEndian = true;
-
-  // ResourcesLoader
-  // =============
-  // handle loading for external resources
-	function ResourcesLoader( awdUrl ) {
-
-		this._baseDir = awdUrl.substr( 0, awdUrl.lastIndexOf( '/' ) + 1 );
-
-		this._loadingManager = new THREE.LoadingManager();
-
-	}
-
-	ResourcesLoader.prototype = {
-
-    loadTexture : function( path ) {
-	var tex = new THREE.Texture();
-
-	var loader = new THREE.ImageLoader( this._loadingManager );
-
-	loader.load( this._baseDir + path, function( image ) {
-		tex.image = image;
-		tex.needsUpdate = true;
-	});
-
-	return tex;
-
-    }
-  };
-=======
 	AWDProperties.prototype = {
 		set : function(key, value)
 		{
@@ -111,8 +70,6 @@
 
 		this.manager = ( manager !== undefined ) ? manager : THREE.DefaultLoadingManager;
 
-		//--
-
 		this.trunk = new THREE.Object3D();
 
 		this.materialFactory = undefined;
@@ -130,7 +87,6 @@
 		this._bodylen = 0xFFFFFFFF;
 
 		this._blocks = [ new Block() ];
->>>>>>> fec2de80
 
 		this._accuracyMatrix  = false;
 		this._accuracyGeo     = false;
@@ -162,40 +118,12 @@
 
 		setCrossOrigin: function ( value ) {
 
-<<<<<<< HEAD
-	function Block() {
-		this.id = 0;
-		this.data = null;
-	}
-=======
 			this.crossOrigin = value;
->>>>>>> fec2de80
 
 		},
 
 		parse: function ( data ) {
 
-<<<<<<< HEAD
-	function AWDLoader( showStatus ) {
-
-		THREE.Loader.call( this, showStatus );
-
-		this.trunk = new THREE.Object3D();
-
-		this.materialFactory = undefined;
-
-		this._resourceLoader = null;
-		this._url = '';
-
-		this._data;
-		this._ptr = 0;
-
-		this._version =  [];
-		this._streaming = false;
-		this._optimized_for_accuracy = false;
-		this._compression = 0;
-		this._bodylen = 0xFFFFFFFF;
-=======
 			var blen = data.byteLength;
 
 			this._ptr = 0;
@@ -216,20 +144,9 @@
 			}
 
 			return this.trunk;
->>>>>>> fec2de80
-
-		},
-
-<<<<<<< HEAD
-		this._blocks = [ new Block() ];
-
-		this._accuracyMatrix  = false;
-		this._accuracyGeo     = false;
-		this._accuracyProps   = false;
-
-
-	}
-=======
+
+		},
+
 		parseNextBlock: function() {
 
 			var assetData,
@@ -260,7 +177,6 @@
 				case 101:
 					assetData = this.parseSkeleton(len);
 					break;
->>>>>>> fec2de80
 
 	//      case 111:
 	//        assetData = this.parseMeshPoseAnimation(len, true);
@@ -385,72 +301,13 @@
 				materials.push( mat );
 			}
 
-<<<<<<< HEAD
-	AWDLoader.prototype = Object.create( THREE.Loader.prototype );
-	AWDLoader.prototype.constructor = AWDLoader;
-
-	AWDLoader.prototype.load = function ( url, callback ) {
-
-		var that = this;
-		this._url = url;
-		var xhr = new XMLHttpRequest();
-		xhr.open( "GET", url, true );
-		xhr.responseType = 'arraybuffer';
-
-		xhr.onreadystatechange = function () {
-
-			if ( xhr.readyState == 4 ) {
-
-				if ( xhr.status == 200 || xhr.status == 0 ) {
-					that.parse( xhr.response );
-					callback( that.trunk );
-
-				} else {
-
-					console.error( 'AWDLoader: Couldn\'t load ' + url + ' (' + xhr.status + ')' );
-
-				}
-
-			}
-
-		};
-
-		xhr.send( null );
-
-	};
-
-	AWDLoader.prototype.parse = function ( data ) {
-
-		var blen = data.byteLength;
-
-		this._ptr = 0;
-		this._data = new DataView( data );
-
-		this._parseHeader( );
-
-		if ( this._compression != 0  ) {
-			console.error( 'compressed AWD not supported' );
-		}
-
-		if (!this._streaming && this._bodylen != data.byteLength - this._ptr ) {
-			console.error('AWDLoader: body len does not match file length', this._bodylen,  blen - this._ptr);
-		}
-
-		while ( this._ptr < blen ) {
-			this.parseNextBlock();
-		}
-
-		return this.trunk;
-
-	};
-=======
-			meshLen = geometries.length
+			meshLen = geometries.length;
 			meshes = [];
 
 			// TODO : BufferGeometry don't support "geometryGroups" for now.
 			// so we create sub meshes for each groups
 			if( meshLen  > 1 ) {
-				mesh = new THREE.Object3D()
+				mesh = new THREE.Object3D();
 				for ( i = 0; i < meshLen; i++) {
 					var sm = new THREE.Mesh( geometries[i] );
 					meshes.push( sm );
@@ -602,7 +459,6 @@
 				// Ignore joint props/attributes for now
 				this.parseProperties(null);
 				this.parseUserAttributes();
->>>>>>> fec2de80
 
 				skeleton.push(joint);
 				joints_parsed++;
@@ -611,163 +467,30 @@
 			// Discard attributes for now
 			this.parseUserAttributes();
 
-<<<<<<< HEAD
-	AWDLoader.prototype.parseNextBlock = function ( ) {
-
-		var assetData,
-        ns, type, len, block,
-        blockId = this.readU32(),
-        ns      = this.readU8(),
-        type    = this.readU8(),
-        flags   = this.readU8(),
-        len     = this.readU32();
-=======
 
 			return skeleton;
 		},
->>>>>>> fec2de80
 
 		parseSkeletonPose: function( blockID ) {
 			var name = this.readUTF();
 
-<<<<<<< HEAD
-		switch (type) {
-			case 1:
-				assetData = this.parseMeshData(len);
-				break;
-			case 22:
-				assetData = this.parseContainer(len);
-				break;
-			case 23:
-				assetData = this.parseMeshInstance(len);
-				break;
-			case 81:
-				assetData = this.parseMaterial(len);
-				break;
-			case 82:
-				assetData = this.parseTexture(len);
-				break;
-			case 101:
-				assetData = this.parseSkeleton(len);
-				break;
-
-//      case 111:
-//        assetData = this.parseMeshPoseAnimation(len, true);
-//        break;
-			case 112:
-				assetData = this.parseMeshPoseAnimation(len, false);
-				break;
-			case 113:
-				assetData = this.parseVertexAnimationSet(len);
-				break;
-			case 102:
-				assetData = this.parseSkeletonPose(len);
-				break;
-			case 103:
-				assetData = this.parseSkeletonAnimation(len);
-				break;
-			case 122:
-				assetData = this.parseAnimatorSet(len);
-				break;
-      // case 121:
-      // 	assetData = parseUVAnimation(len);
-      // 	break;
-			default:
-        //debug('Ignoring block!',type, len);
-				this._ptr += len;
-				break;
-		}
-=======
 			var num_joints = this.readU16();
 			this.parseProperties(null);
 
 			// debug( 'parse Skeleton Pose. joints : ' + num_joints);
->>>>>>> fec2de80
 
 			var pose = [];
 
-<<<<<<< HEAD
-    // Store block reference for later use
-		this._blocks[blockId] = block = new Block();
-		block.data = assetData;
-		block.id = blockId;
-
-	};
-=======
 			var joints_parsed = 0;
 
 			while (joints_parsed < num_joints) {
->>>>>>> fec2de80
 
 				var joint_pose;
 
-<<<<<<< HEAD
-	AWDLoader.prototype._parseHeader = function () {
-
-		var version = this._version,
-        awdmagic =
-            ( this.readU8()<<16)
-        |   ( this.readU8()<<8 )
-        |     this.readU8();
-
-		if ( awdmagic != 4282180 )
-      throw new Error( "AWDLoader - bad magic" );
-
-		version[0] = this.readU8();
-		version[1] = this.readU8();
-
-		var flags = this.readU16();
-
-		this._streaming = (flags & 0x1) == 0x1;
-
-		if ((version[0] === 2) && (version[1] === 1)) {
-			this._accuracyMatrix =  (flags & 0x2) === 0x2;
-			this._accuracyGeo =     (flags & 0x4) === 0x4;
-			this._accuracyProps =   (flags & 0x8) === 0x8;
-		}
-
-		this._geoNrType     = this._accuracyGeo     ? FLOAT64 : FLOAT32;
-		this._matrixNrType  = this._accuracyMatrix  ? FLOAT64 : FLOAT32;
-		this._propsNrType   = this._accuracyProps   ? FLOAT64 : FLOAT32;
-
-		this._optimized_for_accuracy 	= (flags & 0x2) === 0x2;
-
-		this._compression = this.readU8();
-		this._bodylen = this.readU32();
-
-
-	};
-
-
-	AWDLoader.prototype.parseContainer = function ( len ) {
-		var parent,
-        ctr     = new THREE.Object3D(),
-        par_id  = this.readU32(),
-        mtx     = this.parseMatrix4();
-
-		ctr.name = this.readUTF();
-		ctr.applyMatrix( mtx );
-
-		parent = this._blocks[par_id].data || this.trunk;
-		parent.add(ctr);
-
-		this.parseProperties({
-      1:this._matrixNrType,
-      2:this._matrixNrType,
-      3:this._matrixNrType,
-      4:UINT8
-    });
-
-		ctr.extra = this.parseUserAttributes();
-
-		return ctr;
-	};
-=======
 				var has_transform; //:uint;
 				var mtx_data;
 
 				has_transform = this.readU8();
->>>>>>> fec2de80
 
 				if (has_transform === 1) {
 					mtx_data = this.parseMatrix4();
@@ -782,35 +505,6 @@
 			// Skip attributes for now
 			this.parseUserAttributes();
 
-<<<<<<< HEAD
-	AWDLoader.prototype.parseMeshInstance = function ( len ) {
-		var name,
-        mesh, geometries, meshLen, meshes,
-        par_id, data_id,
-        mtx,
-        materials, mat, mat_id,
-        num_materials,
-        materials_parsed,
-        parent,
-        i;
-
-		par_id        = this.readU32();
-		mtx           = this.parseMatrix4();
-		name          = this.readUTF();
-		data_id       = this.readU32();
-		num_materials = this.readU16();
-
-		geometries = this.getBlock( data_id );
-
-		materials = [];
-		materials_parsed = 0;
-
-		for ( i = 0; i < num_materials; i ++) {
-			mat_id = this.readU32();
-			mat = this.getBlock( mat_id );
-			materials.push( mat );
-		}
-=======
 			return pose;
 
 		},
@@ -822,45 +516,12 @@
 			var pose;
 
 			var name = this.readUTF();
->>>>>>> fec2de80
 
 			var clip = [];
 
 			var num_frames = this.readU16();
 			this.parseProperties( null );
 
-<<<<<<< HEAD
-		meshLen = geometries.length;
-		meshes = [];
-
-    // TODO : BufferGeometry don't support "geometryGroups" for now.
-    // so we create sub meshes for each groups
-		if ( meshLen  > 1 ) {
-			mesh = new THREE.Object3D();
-			for ( i = 0; i < meshLen; i ++) {
-				var sm = new THREE.Mesh( geometries[i] );
-				meshes.push( sm );
-				mesh.add( sm );
-			}
-		}
-		else {
-			mesh = new THREE.Mesh( geometries[0] );
-			meshes.push( mesh );
-		}
-
-		mesh.applyMatrix( mtx );
-		mesh.name = name;
-
-
-		parent = this.getBlock( par_id ) || this.trunk;
-		parent.add( mesh );
-
-
-		var matLen = materials.length;
-		var maxLen = Math.max( meshLen, matLen);
-		for ( i = 0; i < maxLen; i ++ )
-      meshes[ i%meshLen ].material = materials[ i % matLen ];
-=======
 			var frames_parsed = 0;
 			var returnedArray;
 
@@ -870,7 +531,7 @@
 				pose_addr = this.readU32();
 				frame_dur = this.readU16();
 
-				pose = this._blocks[pose_addr].data
+				pose = this._blocks[pose_addr].data;
 				// debug( 'pose address ',pose[2].elements[12],pose[2].elements[13],pose[2].elements[14] );
 				clip.push( {
 					pose : pose,
@@ -889,18 +550,9 @@
 			return clip;
 
 		},
->>>>>>> fec2de80
 
 		parseVertexAnimationSet: function( len ) {
 
-<<<<<<< HEAD
-    // Ignore for now
-		this.parseProperties( null );
-		mesh.extra = this.parseUserAttributes();
-
-		return mesh;
-	};
-=======
 			var poseBlockAdress,
 					name           = this.readUTF(),
 					num_frames     = this.readU16(),
@@ -913,74 +565,17 @@
 				skeletonFrames.push( this._blocks[poseBlockAdress].data );
 				frames_parsed++;
 			}
->>>>>>> fec2de80
 
 			this.parseUserAttributes();
 
 
-<<<<<<< HEAD
-	AWDLoader.prototype.parseMaterial = function ( len ) {
-		var name,
-        type,
-        props,
-        mat,
-        attributes,
-        finalize,
-        num_methods,
-        methods_parsed;
-
-		name        = this.readUTF();
-		type        = this.readU8();
-		num_methods = this.readU8();
-=======
 			return skeletonFrames;
 
 		},
->>>>>>> fec2de80
 
 		parseAnimatorSet: function( len ) {
 			var targetMesh;
 
-<<<<<<< HEAD
-    // Read material numerical properties
-    // (1=color, 2=bitmap url, 11=alpha_blending, 12=alpha_threshold, 13=repeat)
-		props = this.parseProperties({
-      1:  AWD_FIELD_INT32,
-      2:  AWD_FIELD_BADDR,
-      11: AWD_FIELD_BOOL,
-      12: AWD_FIELD_FLOAT32,
-      13: AWD_FIELD_BOOL
-    });
-
-		methods_parsed = 0;
-
-		while ( methods_parsed < num_methods ) {
-			var method_type = this.readU16();
-			this.parseProperties( null );
-			this.parseUserAttributes();
-		}
-
-		attributes = this.parseUserAttributes();
-
-		if ( this.materialFactory !== undefined ) {
-			mat = this.materialFactory( name );
-			if ( mat ) return mat;
-		}
-
-		mat = new THREE.MeshPhongMaterial();
-
-		if (type === 1) { // Color material
-			mat.color.setHex( props.get(1, 0xcccccc) );
-		}
-    else if (type === 2) { // Bitmap material
-	var tex_addr = props.get(2, 0);
-	mat.map = this.getBlock( tex_addr );
-    }
-
-		mat.extra = attributes;
-		mat.alphaThreshold = props.get(12, 0.0);
-		mat.repeat = props.get(13, false);
-=======
 			var animSetBlockAdress; //:int
 
 			var targetAnimationSet; //:AnimationSetBase;
@@ -1005,7 +600,6 @@
 
 			var returnedArray;
 			var targetMeshes = []; //:Vector.<Mesh> = new Vector.<Mesh>;
->>>>>>> fec2de80
 
 			for ( i = 0; i < meshAdresses.length; i++ ) {
 	//      returnedArray = getAssetByID(meshAdresses[i], [AssetType.MESH]);
@@ -1013,13 +607,8 @@
 					targetMeshes.push( this._blocks[meshAdresses[i]].data );
 			}
 
-<<<<<<< HEAD
-		return mat;
-	};
-=======
-			targetAnimationSet = this._blocks[animSetBlockAdress].data
+			targetAnimationSet = this._blocks[animSetBlockAdress].data;
 			var thisAnimator;
->>>>>>> fec2de80
 
 			if (type == 1) {
 
@@ -1029,74 +618,6 @@
 					skeleton : this._blocks[props.get(1, 0)].data
 				};
 
-<<<<<<< HEAD
-	AWDLoader.prototype.parseTexture = function( len ) {
-
-
-		var name = this.readUTF(),
-        type = this.readU8(),
-        asset,
-        data_len;
-
-    // External
-		if (type === 0) {
-			data_len = this.readU32();
-			var url = this.readUTFBytes(data_len);
-			console.log( url );
-
-			asset = this.loadTexture( url );
-		} else {
-      // embed texture not supported
-		}
-    // Ignore for now
-		this.parseProperties( null );
-
-		this.parseUserAttributes();
-		return asset;
-	};
-
-	AWDLoader.prototype.loadTexture = function( url ) {
-
-		if ( null === this._resourceLoader )
-      this._resourceLoader = new ResourcesLoader( this._url );
-
-		return this._resourceLoader.loadTexture( url );
-	};
-
-  // broken : skeleton pose format is different than threejs one
-	AWDLoader.prototype.parseSkeleton = function(len) // Array<Bone>
-  {
-		var name          = this.readUTF(),
-        num_joints    = this.readU16(),
-        skeleton      = [],
-        joints_parsed = 0;
-
-		this.parseProperties( null );
-
-		while (joints_parsed < num_joints) {
-			var joint, ibp;
-
-      // Ignore joint id
-			this.readU16();
-
-			joint = new THREE.Bone();
-			joint.parent = this.readU16() - 1; // 0=null in AWD
-			joint.name = this.readUTF();
-
-			ibp = this.parseMatrix4();
-			joint.skinMatrix = ibp;
-
-      // Ignore joint props/attributes for now
-			this.parseProperties(null);
-			this.parseUserAttributes();
-
-			skeleton.push(joint);
-			joints_parsed ++;
-		}
-
-    // Discard attributes for now
-		this.parseUserAttributes();
-=======
 			} else if (type == 2) {
 				// debug( "vertex Anim???");
 			}
@@ -1158,15 +679,10 @@
 
 						buffer = new Float32Array( ( str_len / 12 ) * 3 );
 						attrib = new THREE.BufferAttribute( buffer, 3 );
->>>>>>> fec2de80
 
 						geom.addAttribute( 'position', attrib );
 						idx = 0;
 
-<<<<<<< HEAD
-		return skeleton;
-	};
-=======
 						while (this._ptr < str_end) {
 							buffer[idx]   = -this.readF32();
 							buffer[idx+1] = this.readF32();
@@ -1174,7 +690,6 @@
 							idx+=3;
 						}
 					}
->>>>>>> fec2de80
 
 					// INDICES
 					// -----------------
@@ -1184,24 +699,14 @@
 						attrib = new THREE.BufferAttribute( buffer, 1 );
 						geom.addAttribute( 'index', attrib );
 
-<<<<<<< HEAD
-	AWDLoader.prototype.parseSkeletonPose = function(blockID)
-  {
-		var name = this.readUTF();
-=======
 						geom.offsets.push({
 							start: 0,
 							index: 0,
 							count: str_len/2
 						});
->>>>>>> fec2de80
 
 						idx = 0;
 
-<<<<<<< HEAD
-		var num_joints = this.readU16();
-		this.parseProperties(null);
-=======
 						while (this._ptr < str_end) {
 							buffer[idx+1]   = this.readU16();
 							buffer[idx]     = this.readU16();
@@ -1241,55 +746,9 @@
 							buffer[idx+2] = this.readF32();
 							idx+=3;
 						}
->>>>>>> fec2de80
 
 					}
 
-<<<<<<< HEAD
-		var pose = [];
-
-		var joints_parsed = 0;
-
-		while (joints_parsed < num_joints) {
-
-			var joint_pose;
-
-			var has_transform; //:uint;
-			var mtx_data;
-
-			has_transform = this.readU8();
-
-			if (has_transform === 1) {
-				mtx_data = this.parseMatrix4();
-			} else
-			{
-				mtx_data = new THREE.Matrix4();
-			}
-			pose[joints_parsed] = mtx_data;
-			joints_parsed ++;
-		}
-    // Skip attributes for now
-		this.parseUserAttributes();
-
-		return pose
-	};
-
-	AWDLoader.prototype.parseSkeletonAnimation = function(blockID)
-  {
-		var frame_dur;
-		var pose_addr;
-		var pose;
-
-		var name = this.readUTF();
-
-		var clip = [];
-
-		var num_frames = this.readU16();
-		this.parseProperties(null);
-
-		var frames_parsed = 0;
-		var returnedArray;
-=======
 					// else if (str_type == 6) {
 					//   skinI = new Float32Array( str_len>>1 );
 					//   idx = 0
@@ -1384,35 +843,11 @@
 
 			clip.looping = props.get( 1, true );
 			clip.stitchFinalFrame = props.get( 2, false );
->>>>>>> fec2de80
 
 			frames_parsed = 0;
 
 			while ( frames_parsed < num_frames ) {
 
-<<<<<<< HEAD
-		while (frames_parsed < num_frames) {
-			pose_addr = this.readU32();
-			frame_dur = this.readU16();
-
-			pose = this._blocks[pose_addr].data;
-      // debug( 'pose address ',pose[2].elements[12],pose[2].elements[13],pose[2].elements[14] );
-			clip.push( {
-        pose : pose,
-        duration : frame_dur
-      } );
-
-			frames_parsed ++;
-		}
-		if (clip.length == 0) {
-      // debug("Could not this SkeletonClipNode, because no Frames where set.");
-			return;
-		}
-    // Ignore attributes for now
-		this.parseUserAttributes();
-		return clip;
-	};
-=======
 				frame_dur = this.readU16();
 				subMeshParsed = 0;
 
@@ -1421,643 +856,11 @@
 					streamsParsed = 0;
 					str_len = this.readU32();
 					str_end = this._ptr + str_len;
->>>>>>> fec2de80
 
 					while ( streamsParsed < num_Streams ) {
 
 						if ( streamtypes[streamsParsed] === 1 ) {
 
-<<<<<<< HEAD
-	AWDLoader.prototype.parseVertexAnimationSet = function(len)
-  {
-		var poseBlockAdress,
-        name           = this.readUTF(),
-        num_frames     = this.readU16(),
-        props          = this.parseProperties({ 1:UINT16 }),
-        frames_parsed  = 0,
-        skeletonFrames = [];
-
-		while (frames_parsed < num_frames) {
-			poseBlockAdress = this.readU32();
-			skeletonFrames.push(this._blocks[poseBlockAdress].data);
-			frames_parsed ++;
-		}
-
-		this.parseUserAttributes();
-
-
-		return skeletonFrames;
-	};
-
-
-	AWDLoader.prototype.parseAnimatorSet = function(len)
-  {
-		var targetMesh;
-
-		var animSetBlockAdress; //:int
-
-		var targetAnimationSet; //:AnimationSetBase;
-		var outputString = ""; //:String = "";
-		var name = this.readUTF();
-		var type = this.readU16();
-
-		var props = this.parseProperties({ 1:BADDR });
-
-		animSetBlockAdress = this.readU32();
-		var targetMeshLength = this.readU16();
-
-		var meshAdresses = []; //:Vector.<uint> = new Vector.<uint>;
-
-		for (var i = 0; i < targetMeshLength; i ++)
-      meshAdresses.push( this.readU32() );
-
-		var activeState = this.readU16();
-		var autoplay = Boolean(this.readU8());
-		this.parseUserAttributes();
-		this.parseUserAttributes();
-
-		var returnedArray;
-		var targetMeshes = []; //:Vector.<Mesh> = new Vector.<Mesh>;
-
-		for (i = 0; i < meshAdresses.length; i ++) {
-//      returnedArray = getAssetByID(meshAdresses[i], [AssetType.MESH]);
-//      if (returnedArray[0])
-			targetMeshes.push(this._blocks[meshAdresses[i]].data);
-		}
-
-		targetAnimationSet = this._blocks[animSetBlockAdress].data;
-		var thisAnimator;
-
-		if (type == 1) {
-
-
-			thisAnimator = {
-        animationSet : targetAnimationSet,
-        skeleton : this._blocks[props.get(1, 0)].data
-      };
-
-		} else if (type == 2) {
-      // debug( "vertex Anim???");
-		}
-
-
-		for (i = 0; i < targetMeshes.length; i ++) {
-			targetMeshes[i].animator = thisAnimator;
-		}
-    // debug("Parsed a Animator: Name = " + name);
-
-		return thisAnimator;
-	};
-
-
-
-
-
-
-
-	AWDLoader.prototype.parseMeshData = function ( len ) {
-
-		var name      = this.readUTF(),
-        num_subs  = this.readU16(),
-        geom,
-        subs_parsed = 0,
-        props,
-        buffer,
-        skinW, skinI,
-        geometries = [];
-
-
-
-
-		props = this.parseProperties({
-      1: this._geoNrType,
-      2: this._geoNrType
-    });
-
-
-
-    // Loop through sub meshes
-		while (subs_parsed < num_subs) {
-
-			var sm_len, sm_end, attrib;
-
-			geom = new THREE.BufferGeometry();
-			geom.name = name;
-			geometries.push( geom );
-
-
-			sm_len = this.readU32();
-			sm_end = this._ptr + sm_len;
-
-
-      // Ignore for now
-			this.parseProperties({ 1:this._geoNrType, 2:this._geoNrType });
-
-      // Loop through data streams
-			while ( this._ptr < sm_end ) {
-
-
-				var idx = 0,
-            str_type  = this.readU8(),
-            str_ftype = this.readU8(),
-            str_len   = this.readU32(),
-            str_end   = str_len + this._ptr;
-
-
-
-
-
-        // VERTICES
-        // ------------------
-				if ( str_type === 1 ) {
-
-					buffer = new Float32Array( ( str_len / 12 ) * 3 );
-					attrib = new THREE.BufferAttribute( buffer, 3 );
-
-					geom.addAttribute( 'position', attrib );
-					idx = 0;
-
-					while (this._ptr < str_end) {
-						buffer[idx]   = -this.readF32();
-						buffer[idx + 1] = this.readF32();
-						buffer[idx + 2] = this.readF32();
-						idx+=3;
-					}
-				}
-
-
-        // INDICES
-        // -----------------
-        else if (str_type === 2) {
-
-	buffer = new Uint16Array( str_len / 2 );
-	attrib = new THREE.BufferAttribute( buffer, 1 );
-	geom.addAttribute( 'index', attrib );
-
-	geom.offsets.push({
-            start: 0,
-            index: 0,
-            count: str_len / 2
-          });
-
-	idx = 0;
-
-	while (this._ptr < str_end) {
-		buffer[idx + 1]   = this.readU16();
-		buffer[idx]     = this.readU16();
-		buffer[idx + 2]   = this.readU16();
-		idx+=3;
-	}
-        }
-
-        // UVS
-        // -------------------
-        else if (str_type === 3) {
-
-	buffer = new Float32Array( ( str_len / 8 ) * 2 );
-	attrib = new THREE.BufferAttribute( buffer, 2 );
-
-	geom.addAttribute( 'uv', attrib );
-	idx = 0;
-
-	while (this._ptr < str_end) {
-		buffer[idx]   = this.readF32();
-		buffer[idx + 1] = 1.0 - this.readF32();
-		idx+=2;
-	}
-        }
-
-        // NORMALS
-        else if (str_type === 4) {
-
-	buffer = new Float32Array( ( str_len / 12 ) * 3 );
-	attrib = new THREE.BufferAttribute( buffer, 3 );
-	geom.addAttribute( 'normal', attrib );
-	idx = 0;
-
-	while (this._ptr < str_end) {
-		buffer[idx]   = -this.readF32();
-		buffer[idx + 1] = this.readF32();
-		buffer[idx + 2] = this.readF32();
-		idx+=3;
-	}
-
-        }
-
-        // else if (str_type == 6) {
-        //   skinI = new Float32Array( str_len>>1 );
-        //   idx = 0
-
-        //   while (this._ptr < str_end) {
-        //     skinI[idx]   = this.readU16();
-        //     idx++;
-        //   }
-
-        // }
-        // else if (str_type == 7) {
-        //   skinW = new Float32Array( str_len>>2 );
-        //   idx = 0;
-
-        //   while (this._ptr < str_end) {
-        //     skinW[idx]   = this.readF32();
-        //     idx++;
-        //   }
-        // }
-				else {
-					this._ptr = str_end;
-				}
-
-
-
-			}
-
-			this.parseUserAttributes();
-
-
-			geom.computeBoundingSphere();
-			subs_parsed ++;
-		}
-
-
-    //geom.computeFaceNormals();
-
-
-		this.parseUserAttributes();
-    //finalizeAsset(geom, name);
-
-		return geometries;
-	};
-
-	AWDLoader.prototype.parseMeshPoseAnimation = function(len, poseOnly)
-  {
-		var num_frames = 1,
-        num_submeshes,
-        frames_parsed,
-        subMeshParsed,
-        frame_dur,
-        x, y, z,
-
-        str_len,
-        str_end,
-        geom,
-        subGeom,
-        idx = 0,
-        clip = {},
-        indices,
-        verts,
-        num_Streams,
-        streamsParsed,
-        streamtypes = [],
-
-        props,
-        thisGeo,
-        name = this.readUTF(),
-        geoAdress = this.readU32();
-
-
-		var mesh = this.getBlock( geoAdress );
-
-		if (mesh == null) {
-			console.log( "parseMeshPoseAnimation target mesh not found at:", geoAdress );
-			return;
-		}
-
-		geom = mesh.geometry;
-		geom.morphTargets = [];
-
-		if (!poseOnly)
-      num_frames = this.readU16();
-
-		num_submeshes = this.readU16();
-		num_Streams = this.readU16();
-
-    // debug("VA num_frames : ", num_frames );
-    // debug("VA num_submeshes : ", num_submeshes );
-    // debug("VA numstreams : ", num_Streams );
-
-		streamsParsed = 0;
-		while (streamsParsed < num_Streams) {
-			streamtypes.push(this.readU16());
-			streamsParsed ++;
-		}
-		props = this.parseProperties({ 1:BOOL, 2:BOOL });
-
-		clip.looping = props.get(1, true);
-		clip.stitchFinalFrame = props.get(2, false);
-
-		frames_parsed = 0;
-
-		while (frames_parsed < num_frames) {
-
-			frame_dur = this.readU16();
-			subMeshParsed = 0;
-
-			while (subMeshParsed < num_submeshes) {
-
-				streamsParsed = 0;
-				str_len = this.readU32();
-				str_end = this._ptr + str_len;
-
-				while (streamsParsed < num_Streams) {
-
-					if (streamtypes[streamsParsed] == 1) {
-
-            //geom.addAttribute( 'morphTarget'+frames_parsed, Float32Array, str_len/12, 3 );
-						var buffer = new Float32Array(str_len / 4);
-						geom.morphTargets.push( {
-              array : buffer
-            });
-
-            //buffer = geom.attributes['morphTarget'+frames_parsed].array
-						idx = 0;
-
-						while ( this._ptr < str_end ) {
-							buffer[idx]     = this.readF32();
-							buffer[idx + 1]   = this.readF32();
-							buffer[idx + 2]   = this.readF32();
-							idx += 3;
-						}
-
-
-						subMeshParsed ++;
-					} else
-            this._ptr = str_end;
-					streamsParsed ++;
-				}
-			}
-
-
-			frames_parsed ++;
-		}
-		this.parseUserAttributes();
-
-		return null;
-	};
-
-
-
-
-
-
-
-
-
-	AWDLoader.prototype.getBlock = function ( id ) {
-		return this._blocks[id].data;
-	},
-
-
-  AWDLoader.prototype.parseMatrix4 = function ( ) {
-	var mtx = new THREE.Matrix4();
-	var e = mtx.elements;
-
-	e[0] = this.readF32();
-	e[1] = this.readF32();
-	e[2] = this.readF32();
-	e[3] = 0.0;
-    //e[3] = 0.0;
-
-	e[4] = this.readF32();
-	e[5] = this.readF32();
-	e[6] = this.readF32();
-    //e[7] = this.readF32();
-	e[7] = 0.0;
-
-	e[8] = this.readF32();
-	e[9] = this.readF32();
-	e[10] = this.readF32();
-    //e[11] = this.readF32();
-	e[11] = 0.0;
-
-	e[12] = -this.readF32();
-	e[13] = this.readF32();
-	e[14] = this.readF32();
-    //e[15] = this.readF32();
-	e[15] = 1.0;
-	return mtx;
-  };
-
-
-	AWDLoader.prototype.parseProperties = function ( expected ) {
-		var list_len = this.readU32();
-		var list_end = this._ptr + list_len;
-
-		var props = new AWDProperties();
-
-		if ( expected ) {
-
-			while ( this._ptr < list_end ) {
-
-				var key = this.readU16();
-				var len = this.readU32();
-				var type;
-
-				if ( expected.hasOwnProperty( key ) ) {
-					type = expected[ key ];
-					props.set( key, this.parseAttrValue( type, len ) );
-				} else {
-					this._ptr += len;
-				}
-			}
-
-		}
-
-		return props;
-
-	};
-
-
-	AWDLoader.prototype.parseUserAttributes = function ( ) {
-    // skip for now
-		this._ptr = this.readU32() + this._ptr;
-		return null;
-	};
-
-
-	AWDLoader.prototype.parseAttrValue = function ( type, len ) {
-
-		var elem_len;
-		var read_func;
-
-		switch (type) {
-			case AWD_FIELD_INT8:
-				elem_len = 1;
-				read_func = this.readI8;
-				break;
-			case AWD_FIELD_INT16:
-				elem_len = 2;
-				read_func = this.readI16;
-				break;
-			case AWD_FIELD_INT32:
-				elem_len = 4;
-				read_func = this.readI32;
-				break;
-			case AWD_FIELD_BOOL:
-			case AWD_FIELD_UINT8:
-				elem_len = 1;
-				read_func = this.readU8;
-				break;
-			case AWD_FIELD_UINT16:
-				elem_len = 2;
-				read_func = this.readU16;
-				break;
-			case AWD_FIELD_UINT32:
-			case AWD_FIELD_BADDR:
-				elem_len = 4;
-				read_func = this.readU32;
-				break;
-			case AWD_FIELD_FLOAT32:
-				elem_len = 4;
-				read_func = this.readF32;
-				break;
-			case AWD_FIELD_FLOAT64:
-				elem_len = 8;
-				read_func = this.readF64;
-				break;
-			case AWD_FIELD_VECTOR2x1:
-			case AWD_FIELD_VECTOR3x1:
-			case AWD_FIELD_VECTOR4x1:
-			case AWD_FIELD_MTX3x2:
-			case AWD_FIELD_MTX3x3:
-			case AWD_FIELD_MTX4x3:
-			case AWD_FIELD_MTX4x4:
-				elem_len = 8;
-				read_func = this.readF64;
-				break;
-		}
-
-		if (elem_len < len) {
-			var list;
-			var num_read;
-			var num_elems;
-
-			list = [];
-			num_read = 0;
-			num_elems = len / elem_len;
-
-			while (num_read < num_elems) {
-				list.push(read_func.call( this ) );
-				num_read ++;
-			}
-
-			return list;
-		}
-		else {
-			return read_func.call( this );
-		}
-
-	};
-
-
-	AWDLoader.prototype.readU8 = function () {
-		return this._data.getUint8( this._ptr ++ );
-	};
-	AWDLoader.prototype.readI8 = function () {
-		return this._data.getInt8( this._ptr ++ );
-	};
-
-	AWDLoader.prototype.readU16 = function () {
-		var a = this._data.getUint16( this._ptr, littleEndian );
-		this._ptr += 2;
-		return a;
-	};
-	AWDLoader.prototype.readI16 = function () {
-		var a = this._data.getInt16( this._ptr, littleEndian );
-		this._ptr += 2;
-		return a;
-	};
-
-	AWDLoader.prototype.readU32 = function () {
-		var a = this._data.getUint32( this._ptr, littleEndian );
-		this._ptr += 4;
-		return a;
-	};
-	AWDLoader.prototype.readI32 = function () {
-		var a = this._data.getInt32( this._ptr, littleEndian );
-		this._ptr += 4;
-		return a;
-	};
-	AWDLoader.prototype.readF32 = function () {
-		var a = this._data.getFloat32( this._ptr, littleEndian );
-		this._ptr += 4;
-		return a;
-	};
-	AWDLoader.prototype.readF64 = function () {
-		var a = this._data.getFloat64( this._ptr, littleEndian );
-		this._ptr += 8;
-		return a;
-	};
-
-
-  /**
-   * Converts a UTF-8 byte array to JavaScript's 16-bit Unicode.
-   * @param {Array.<number>} bytes UTF-8 byte array.
-   * @return {string} 16-bit Unicode string.
-   */
-	AWDLoader.prototype.readUTF = function () {
-		var len = this.readU16();
-
-		return this.readUTFBytes( len );
-	};
-
-  /**
-   * Converts a UTF-8 byte array to JavaScript's 16-bit Unicode.
-   * @param {Array.<number>} bytes UTF-8 byte array.
-   * @return {string} 16-bit Unicode string.
-   */
-	AWDLoader.prototype.readUTFBytes = function ( len ) {
-
-
-    // TODO(user): Use native implementations if/when available
-
-		var out = [], c = 0;
-
-		while ( out.length < len ) {
-			var c1 = this._data.getUint8( this._ptr ++, littleEndian );
-			if (c1 < 128) {
-				out[c ++] = String.fromCharCode(c1);
-			} else if (c1 > 191 && c1 < 224) {
-				var c2 = this._data.getUint8( this._ptr ++, littleEndian );
-				out[c ++] = String.fromCharCode((c1 & 31) << 6 | c2 & 63);
-			} else {
-				var c2 = this._data.getUint8( this._ptr ++, littleEndian );
-				var c3 = this._data.getUint8( this._ptr ++, littleEndian );
-				out[c ++] = String.fromCharCode(
-            (c1 & 15) << 12 | (c2 & 63) << 6 | c3 & 63
-        );
-			}
-		}
-		return out.join('');
-	};
-
-
-
-
-
-
-
-
-
-	AWDProperties = function() {};
-
-	AWDProperties.prototype = {
-
-
-    set : function(key, value)
-    {
-	this[key] = value;
-    },
-
-    get : function(key, fallback)
-    {
-	if ( this.hasOwnProperty(key) )
-        return this[key];
-      else return fallback;
-    }
-  };
-
-	return AWDLoader;
-=======
 							//geom.addAttribute( 'morphTarget'+frames_parsed, Float32Array, str_len/12, 3 );
 							var buffer = new Float32Array(str_len/4);
 							geom.morphTargets.push( {
@@ -2156,7 +959,7 @@
 			return props;
 		},
 
-		parseUserAttributes: function ( ) {
+		parseUserAttributes: function () {
 			// skip for now
 			this._ptr = this.readU32() + this._ptr;
 			return null;
@@ -2309,6 +1112,5 @@
 		}
 
 	};
->>>>>>> fec2de80
 
 })();