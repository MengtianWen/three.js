--- conflicted
+++ resolved
@@ -1910,13 +1910,9 @@
 	 */
 	GLTFParser.prototype.loadGeometries = function ( primitives ) {
 
-<<<<<<< HEAD
 		var cache = this.primitiveCache;
 
-		return this._withDependencies( [
-=======
 		return this.getDependencies( 'accessor' ).then( function ( accessors ) {
->>>>>>> e2f9a78f
 
 			var geometries = [];
 
@@ -1929,87 +1925,86 @@
 
 				if (cached) {
 
-					return cached;
-
-				}
-
-				var geometry = new THREE.BufferGeometry();
-
-				var attributes = primitive.attributes;
-
-				for ( var attributeId in attributes ) {
-
-					var attributeEntry = attributes[ attributeId ];
-
-					var bufferAttribute = accessors[ attributeEntry ];
-
-					switch ( attributeId ) {
-
-						case 'POSITION':
-
-							geometry.addAttribute( 'position', bufferAttribute );
-							break;
-
-						case 'NORMAL':
-
-							geometry.addAttribute( 'normal', bufferAttribute );
-							break;
-
-						case 'TEXCOORD_0':
-						case 'TEXCOORD0':
-						case 'TEXCOORD':
-
-							geometry.addAttribute( 'uv', bufferAttribute );
-							break;
-
-						case 'TEXCOORD_1':
-
-							geometry.addAttribute( 'uv2', bufferAttribute );
-							break;
-
-						case 'COLOR_0':
-						case 'COLOR0':
-						case 'COLOR':
-
-							geometry.addAttribute( 'color', bufferAttribute );
-							break;
-
-						case 'WEIGHTS_0':
-						case 'WEIGHT': // WEIGHT semantic deprecated.
-
-							geometry.addAttribute( 'skinWeight', bufferAttribute );
-							break;
-
-						case 'JOINTS_0':
-						case 'JOINT': // JOINT semantic deprecated.
-
-							geometry.addAttribute( 'skinIndex', bufferAttribute );
-							break;
+					// Use the cached geometry if it exists
+					geometries.push(cached);
+
+				} else {
+
+					// Otherwise create a new geometry
+					var geometry = new THREE.BufferGeometry();
+
+					var attributes = primitive.attributes;
+
+					for ( var attributeId in attributes ) {
+
+						var attributeEntry = attributes[ attributeId ];
+
+						var bufferAttribute = accessors[ attributeEntry ];
+
+						switch ( attributeId ) {
+
+							case 'POSITION':
+
+								geometry.addAttribute( 'position', bufferAttribute );
+								break;
+
+							case 'NORMAL':
+
+								geometry.addAttribute( 'normal', bufferAttribute );
+								break;
+
+							case 'TEXCOORD_0':
+							case 'TEXCOORD0':
+							case 'TEXCOORD':
+
+								geometry.addAttribute( 'uv', bufferAttribute );
+								break;
+
+							case 'TEXCOORD_1':
+
+								geometry.addAttribute( 'uv2', bufferAttribute );
+								break;
+
+							case 'COLOR_0':
+							case 'COLOR0':
+							case 'COLOR':
+
+								geometry.addAttribute( 'color', bufferAttribute );
+								break;
+
+							case 'WEIGHTS_0':
+							case 'WEIGHT': // WEIGHT semantic deprecated.
+
+								geometry.addAttribute( 'skinWeight', bufferAttribute );
+								break;
+
+							case 'JOINTS_0':
+							case 'JOINT': // JOINT semantic deprecated.
+
+								geometry.addAttribute( 'skinIndex', bufferAttribute );
+								break;
+
+						}
 
 					}
 
-				}
-
-				if ( primitive.indices !== undefined ) {
-
-					geometry.setIndex( accessors[ primitive.indices ] );
-
-				}
-
-<<<<<<< HEAD
-				// Cache this geometry
-				cache.push( {
-
-					primitive: primitive,
-					geometry: geometry
-
-				} );
-
-				return geometry;
-=======
-				geometries.push( geometry );
->>>>>>> e2f9a78f
-
+					if ( primitive.indices !== undefined ) {
+
+						geometry.setIndex( accessors[ primitive.indices ] );
+
+					}
+
+					// Cache this geometry
+					cache.push( {
+
+						primitive: primitive,
+						geometry: geometry
+
+					} );
+
+					geometries.push( geometry );
+
+				}
 			}
 
 			return geometries;
