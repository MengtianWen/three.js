--- conflicted
+++ resolved
@@ -106,11 +106,7 @@
 					texture.magFilter = THREE.NearestFilter;
 					texture.encoding = THREE.LinearEncoding;
 
-<<<<<<< HEAD
-					var cubemapGenerator = new THREE.EquirectangularToCubeGenerator( texture, 512 );
-=======
-					var cubemapGenerator = new THREE.EquiangularToCubeGenerator( texture, { resolution: 512, type: THREE.HalfFloatType } );
->>>>>>> 94743d10
+					var cubemapGenerator = new THREE.EquirectangularToCubeGenerator( texture, { resolution: 512, type: THREE.HalfFloatType } );
 					var cubeMapTexture = cubemapGenerator.update( renderer );
 
 					var pmremGenerator = new THREE.PMREMGenerator( cubeMapTexture );
