import {
	UVMapping,
	CubeReflectionMapping,
	CubeRefractionMapping,
	EquirectangularReflectionMapping,
	EquirectangularRefractionMapping,
	CubeUVReflectionMapping,
	CubeUVRefractionMapping,

	RepeatWrapping,
	ClampToEdgeWrapping,
	MirroredRepeatWrapping,

	NearestFilter,
	NearestMipmapNearestFilter,
	NearestMipmapLinearFilter,
	LinearFilter,
	LinearMipmapNearestFilter,
	LinearMipmapLinearFilter
} from '../constants.js';
import { BufferAttribute } from '../core/BufferAttribute.js';
import { Color } from '../math/Color.js';
import { Object3D } from '../core/Object3D.js';
import { Group } from '../objects/Group.js';
import { InstancedMesh } from '../objects/InstancedMesh.js';
import { Sprite } from '../objects/Sprite.js';
import { Points } from '../objects/Points.js';
import { Line } from '../objects/Line.js';
import { LineLoop } from '../objects/LineLoop.js';
import { LineSegments } from '../objects/LineSegments.js';
import { LOD } from '../objects/LOD.js';
import { Mesh } from '../objects/Mesh.js';
import { SkinnedMesh } from '../objects/SkinnedMesh.js';
import { Bone } from '../objects/Bone.js';
import { Skeleton } from '../objects/Skeleton.js';
import { Shape } from '../extras/core/Shape.js';
import { Fog } from '../scenes/Fog.js';
import { FogExp2 } from '../scenes/FogExp2.js';
import { HemisphereLight } from '../lights/HemisphereLight.js';
import { SpotLight } from '../lights/SpotLight.js';
import { PointLight } from '../lights/PointLight.js';
import { DirectionalLight } from '../lights/DirectionalLight.js';
import { AmbientLight } from '../lights/AmbientLight.js';
import { RectAreaLight } from '../lights/RectAreaLight.js';
import { LightProbe } from '../lights/LightProbe.js';
import { OrthographicCamera } from '../cameras/OrthographicCamera.js';
import { PerspectiveCamera } from '../cameras/PerspectiveCamera.js';
import { Scene } from '../scenes/Scene.js';
import { CubeTexture } from '../textures/CubeTexture.js';
import { Texture } from '../textures/Texture.js';
import { ImageLoader } from './ImageLoader.js';
import { LoadingManager } from './LoadingManager.js';
import { AnimationClip } from '../animation/AnimationClip.js';
import { MaterialLoader } from './MaterialLoader.js';
import { LoaderUtils } from './LoaderUtils.js';
import { BufferGeometryLoader } from './BufferGeometryLoader.js';
import { Loader } from './Loader.js';
import { FileLoader } from './FileLoader.js';
import * as Geometries from '../geometries/Geometries.js';
import * as Curves from '../extras/curves/Curves.js';

class ObjectLoader extends Loader {

	constructor( manager ) {

		super( manager );

	}

	load( url, onLoad, onProgress, onError ) {

		const scope = this;

		const path = ( this.path === '' ) ? LoaderUtils.extractUrlBase( url ) : this.path;
		this.resourcePath = this.resourcePath || path;

		const loader = new FileLoader( this.manager );
		loader.setPath( this.path );
		loader.setRequestHeader( this.requestHeader );
		loader.setWithCredentials( this.withCredentials );
		loader.load( url, function ( text ) {

			let json = null;

			try {

				json = JSON.parse( text );

			} catch ( error ) {

				if ( onError !== undefined ) onError( error );

				console.error( 'THREE:ObjectLoader: Can\'t parse ' + url + '.', error.message );

				return;

			}

			const metadata = json.metadata;

			if ( metadata === undefined || metadata.type === undefined || metadata.type.toLowerCase() === 'geometry' ) {

				console.error( 'THREE.ObjectLoader: Can\'t load ' + url );
				return;

			}

			scope.parse( json, onLoad );

		}, onProgress, onError );

	}

	parse( json, onLoad ) {

		const shapes = this.parseShapes( json.shapes );
		const geometries = this.parseGeometries( json.geometries, shapes );

		const images = this.parseImages( json.images, function () {

			if ( onLoad !== undefined ) onLoad( object );

		} );

		const textures = this.parseTextures( json.textures, images );
		const materials = this.parseMaterials( json.materials, textures );

		const object = this.parseObject( json.object, geometries, materials );
		const skeletons = this.parseSkeletons( json.skeletons, object );

		this.bindSkeletons( object, skeletons );

		if ( json.animations ) {

			object.animations = this.parseAnimations( json.animations );

		}

		if ( json.images === undefined || json.images.length === 0 ) {

			if ( onLoad !== undefined ) onLoad( object );

		}

		return object;

	}

<<<<<<< HEAD
	parseShape( json ) {
=======
	parseShapes( json ) {
>>>>>>> e4629dd3

		const shapes = {};

		if ( json !== undefined ) {

			for ( let i = 0, l = json.length; i < l; i ++ ) {

				const shape = new Shape().fromJSON( json[ i ] );

				shapes[ shape.uuid ] = shape;

			}

		}

		return shapes;

	}
<<<<<<< HEAD

=======

	parseSkeletons( json, object ) {

		const skeletons = {};
		const bones = {};

		// generate bone lookup table

		object.traverse( function ( child ) {

			if ( child.isBone ) bones[ child.uuid ] = child;

		} );

		// create skeletons

		if ( json !== undefined ) {

			for ( let i = 0, l = json.length; i < l; i ++ ) {

				const skeleton = new Skeleton().fromJSON( json[ i ], bones );

				skeletons[ skeleton.uuid ] = skeleton;

			}

		}

		return skeletons;

	}

>>>>>>> e4629dd3
	parseGeometries( json, shapes ) {

		const geometries = {};
		let geometryShapes;

		if ( json !== undefined ) {

			const bufferGeometryLoader = new BufferGeometryLoader();

			for ( let i = 0, l = json.length; i < l; i ++ ) {

				let geometry;
				const data = json[ i ];

				switch ( data.type ) {

					case 'PlaneGeometry':
					case 'PlaneBufferGeometry':

						geometry = new Geometries[ data.type ](
							data.width,
							data.height,
							data.widthSegments,
							data.heightSegments
						);

						break;

					case 'BoxGeometry':
					case 'BoxBufferGeometry':
					case 'CubeGeometry': // backwards compatible

						geometry = new Geometries[ data.type ](
							data.width,
							data.height,
							data.depth,
							data.widthSegments,
							data.heightSegments,
							data.depthSegments
						);

						break;

					case 'CircleGeometry':
					case 'CircleBufferGeometry':

						geometry = new Geometries[ data.type ](
							data.radius,
							data.segments,
							data.thetaStart,
							data.thetaLength
						);

						break;

					case 'CylinderGeometry':
					case 'CylinderBufferGeometry':

						geometry = new Geometries[ data.type ](
							data.radiusTop,
							data.radiusBottom,
							data.height,
							data.radialSegments,
							data.heightSegments,
							data.openEnded,
							data.thetaStart,
							data.thetaLength
						);

						break;

					case 'ConeGeometry':
					case 'ConeBufferGeometry':

						geometry = new Geometries[ data.type ](
							data.radius,
							data.height,
							data.radialSegments,
							data.heightSegments,
							data.openEnded,
							data.thetaStart,
							data.thetaLength
						);

						break;

					case 'SphereGeometry':
					case 'SphereBufferGeometry':

						geometry = new Geometries[ data.type ](
							data.radius,
							data.widthSegments,
							data.heightSegments,
							data.phiStart,
							data.phiLength,
							data.thetaStart,
							data.thetaLength
						);

						break;

					case 'DodecahedronGeometry':
					case 'DodecahedronBufferGeometry':
					case 'IcosahedronGeometry':
					case 'IcosahedronBufferGeometry':
					case 'OctahedronGeometry':
					case 'OctahedronBufferGeometry':
					case 'TetrahedronGeometry':
					case 'TetrahedronBufferGeometry':

						geometry = new Geometries[ data.type ](
							data.radius,
							data.detail
						);

						break;

					case 'RingGeometry':
					case 'RingBufferGeometry':

						geometry = new Geometries[ data.type ](
							data.innerRadius,
							data.outerRadius,
							data.thetaSegments,
							data.phiSegments,
							data.thetaStart,
							data.thetaLength
						);

						break;

					case 'TorusGeometry':
					case 'TorusBufferGeometry':

						geometry = new Geometries[ data.type ](
							data.radius,
							data.tube,
							data.radialSegments,
							data.tubularSegments,
							data.arc
						);

						break;

					case 'TorusKnotGeometry':
					case 'TorusKnotBufferGeometry':

						geometry = new Geometries[ data.type ](
							data.radius,
							data.tube,
							data.tubularSegments,
							data.radialSegments,
							data.p,
							data.q
						);

						break;

					case 'TubeGeometry':
					case 'TubeBufferGeometry':

						// This only works for built-in curves (e.g. CatmullRomCurve3).
						// User defined curves or instances of CurvePath will not be deserialized.
						geometry = new Geometries[ data.type ](
							new Curves[ data.path.type ]().fromJSON( data.path ),
							data.tubularSegments,
							data.radius,
							data.radialSegments,
							data.closed
						);

						break;

					case 'LatheGeometry':
					case 'LatheBufferGeometry':

						geometry = new Geometries[ data.type ](
							data.points,
							data.segments,
							data.phiStart,
							data.phiLength
						);

						break;

					case 'PolyhedronGeometry':
					case 'PolyhedronBufferGeometry':

						geometry = new Geometries[ data.type ](
							data.vertices,
							data.indices,
							data.radius,
							data.details
						);

						break;

					case 'ShapeGeometry':
					case 'ShapeBufferGeometry':

						geometryShapes = [];

						for ( let j = 0, jl = data.shapes.length; j < jl; j ++ ) {

							const shape = shapes[ data.shapes[ j ] ];

							geometryShapes.push( shape );

						}

						geometry = new Geometries[ data.type ](
							geometryShapes,
							data.curveSegments
						);

						break;


					case 'ExtrudeGeometry':
					case 'ExtrudeBufferGeometry':

						geometryShapes = [];

						for ( let j = 0, jl = data.shapes.length; j < jl; j ++ ) {

							const shape = shapes[ data.shapes[ j ] ];

							geometryShapes.push( shape );

						}

						const extrudePath = data.options.extrudePath;

						if ( extrudePath !== undefined ) {

							data.options.extrudePath = new Curves[ extrudePath.type ]().fromJSON( extrudePath );

						}

						geometry = new Geometries[ data.type ](
							geometryShapes,
							data.options
						);

						break;

					case 'BufferGeometry':
					case 'InstancedBufferGeometry':

						geometry = bufferGeometryLoader.parse( data );

						break;

					case 'Geometry':

						console.error( 'THREE.ObjectLoader: Loading "Geometry" is not supported anymore.' );

						break;

					default:

						console.warn( 'THREE.ObjectLoader: Unsupported geometry type "' + data.type + '"' );

						continue;

				}

				geometry.uuid = data.uuid;

				if ( data.name !== undefined ) geometry.name = data.name;
				if ( geometry.isBufferGeometry === true && data.userData !== undefined ) geometry.userData = data.userData;

				geometries[ data.uuid ] = geometry;

			}

		}

		return geometries;

	}

	parseMaterials( json, textures ) {

		const cache = {}; // MultiMaterial
		const materials = {};

		if ( json !== undefined ) {

			const loader = new MaterialLoader();
			loader.setTextures( textures );

			for ( let i = 0, l = json.length; i < l; i ++ ) {

				const data = json[ i ];

				if ( data.type === 'MultiMaterial' ) {

					// Deprecated

					const array = [];

					for ( let j = 0; j < data.materials.length; j ++ ) {

						const material = data.materials[ j ];

						if ( cache[ material.uuid ] === undefined ) {

							cache[ material.uuid ] = loader.parse( material );

						}

						array.push( cache[ material.uuid ] );

					}

					materials[ data.uuid ] = array;

				} else {

					if ( cache[ data.uuid ] === undefined ) {

						cache[ data.uuid ] = loader.parse( data );

					}

					materials[ data.uuid ] = cache[ data.uuid ];

				}

			}

		}

		return materials;

	}

	parseAnimations( json ) {

		const animations = [];

		for ( let i = 0; i < json.length; i ++ ) {

			const data = json[ i ];

			const clip = AnimationClip.parse( data );

			if ( data.uuid !== undefined ) clip.uuid = data.uuid;

			animations.push( clip );

		}

		return animations;

	}

	parseImages( json, onLoad ) {

		const scope = this;
		const images = {};

		let loader;

		function loadImage( url ) {

			scope.manager.itemStart( url );

			return loader.load( url, function () {

				scope.manager.itemEnd( url );

			}, undefined, function () {

				scope.manager.itemError( url );
				scope.manager.itemEnd( url );

			} );

		}

		if ( json !== undefined && json.length > 0 ) {

			const manager = new LoadingManager( onLoad );

			loader = new ImageLoader( manager );
			loader.setCrossOrigin( this.crossOrigin );

			for ( let i = 0, il = json.length; i < il; i ++ ) {

				const image = json[ i ];
				const url = image.url;

				if ( Array.isArray( url ) ) {

					// load array of images e.g CubeTexture

					images[ image.uuid ] = [];

					for ( let j = 0, jl = url.length; j < jl; j ++ ) {

						const currentUrl = url[ j ];

						const path = /^(\/\/)|([a-z]+:(\/\/)?)/i.test( currentUrl ) ? currentUrl : scope.resourcePath + currentUrl;

						images[ image.uuid ].push( loadImage( path ) );

					}

				} else {

					// load single image

					const path = /^(\/\/)|([a-z]+:(\/\/)?)/i.test( image.url ) ? image.url : scope.resourcePath + image.url;

					images[ image.uuid ] = loadImage( path );

				}

			}

		}

		return images;

	}

	parseTextures( json, images ) {

		function parseConstant( value, type ) {

			if ( typeof value === 'number' ) return value;

			console.warn( 'THREE.ObjectLoader.parseTexture: Constant should be in numeric form.', value );

			return type[ value ];

		}

		const textures = {};

		if ( json !== undefined ) {

			for ( let i = 0, l = json.length; i < l; i ++ ) {

				const data = json[ i ];

				if ( data.image === undefined ) {

					console.warn( 'THREE.ObjectLoader: No "image" specified for', data.uuid );

				}

				if ( images[ data.image ] === undefined ) {

					console.warn( 'THREE.ObjectLoader: Undefined image', data.image );

				}

				let texture;

				if ( Array.isArray( images[ data.image ] ) ) {

					texture = new CubeTexture( images[ data.image ] );

				} else {

					texture = new Texture( images[ data.image ] );

				}

				texture.needsUpdate = true;

				texture.uuid = data.uuid;

				if ( data.name !== undefined ) texture.name = data.name;

				if ( data.mapping !== undefined ) texture.mapping = parseConstant( data.mapping, TEXTURE_MAPPING );

				if ( data.offset !== undefined ) texture.offset.fromArray( data.offset );
				if ( data.repeat !== undefined ) texture.repeat.fromArray( data.repeat );
				if ( data.center !== undefined ) texture.center.fromArray( data.center );
				if ( data.rotation !== undefined ) texture.rotation = data.rotation;

				if ( data.wrap !== undefined ) {

					texture.wrapS = parseConstant( data.wrap[ 0 ], TEXTURE_WRAPPING );
					texture.wrapT = parseConstant( data.wrap[ 1 ], TEXTURE_WRAPPING );

				}

				if ( data.format !== undefined ) texture.format = data.format;
				if ( data.type !== undefined ) texture.type = data.type;
				if ( data.encoding !== undefined ) texture.encoding = data.encoding;

				if ( data.minFilter !== undefined ) texture.minFilter = parseConstant( data.minFilter, TEXTURE_FILTER );
				if ( data.magFilter !== undefined ) texture.magFilter = parseConstant( data.magFilter, TEXTURE_FILTER );
				if ( data.anisotropy !== undefined ) texture.anisotropy = data.anisotropy;

				if ( data.flipY !== undefined ) texture.flipY = data.flipY;

				if ( data.premultiplyAlpha !== undefined ) texture.premultiplyAlpha = data.premultiplyAlpha;
				if ( data.unpackAlignment !== undefined ) texture.unpackAlignment = data.unpackAlignment;

				textures[ data.uuid ] = texture;

			}

		}

		return textures;

	}

	parseObject( data, geometries, materials ) {

		let object;

		function getGeometry( name ) {

			if ( geometries[ name ] === undefined ) {

				console.warn( 'THREE.ObjectLoader: Undefined geometry', name );

			}

			return geometries[ name ];

		}

		function getMaterial( name ) {

			if ( name === undefined ) return undefined;

			if ( Array.isArray( name ) ) {

				const array = [];

				for ( let i = 0, l = name.length; i < l; i ++ ) {

					const uuid = name[ i ];

					if ( materials[ uuid ] === undefined ) {

						console.warn( 'THREE.ObjectLoader: Undefined material', uuid );

					}

					array.push( materials[ uuid ] );

				}

				return array;

			}

			if ( materials[ name ] === undefined ) {

				console.warn( 'THREE.ObjectLoader: Undefined material', name );

			}

			return materials[ name ];

		}

		let geometry, material;

		switch ( data.type ) {

			case 'Scene':

				object = new Scene();

				if ( data.background !== undefined ) {

					if ( Number.isInteger( data.background ) ) {

						object.background = new Color( data.background );

					}

				}

				if ( data.fog !== undefined ) {

					if ( data.fog.type === 'Fog' ) {

						object.fog = new Fog( data.fog.color, data.fog.near, data.fog.far );

					} else if ( data.fog.type === 'FogExp2' ) {

						object.fog = new FogExp2( data.fog.color, data.fog.density );

					}

				}

				break;

			case 'PerspectiveCamera':

				object = new PerspectiveCamera( data.fov, data.aspect, data.near, data.far );

				if ( data.focus !== undefined ) object.focus = data.focus;
				if ( data.zoom !== undefined ) object.zoom = data.zoom;
				if ( data.filmGauge !== undefined ) object.filmGauge = data.filmGauge;
				if ( data.filmOffset !== undefined ) object.filmOffset = data.filmOffset;
				if ( data.view !== undefined ) object.view = Object.assign( {}, data.view );

				break;

			case 'OrthographicCamera':

				object = new OrthographicCamera( data.left, data.right, data.top, data.bottom, data.near, data.far );

				if ( data.zoom !== undefined ) object.zoom = data.zoom;
				if ( data.view !== undefined ) object.view = Object.assign( {}, data.view );

				break;

			case 'AmbientLight':

				object = new AmbientLight( data.color, data.intensity );

				break;

			case 'DirectionalLight':

				object = new DirectionalLight( data.color, data.intensity );

				break;

			case 'PointLight':

				object = new PointLight( data.color, data.intensity, data.distance, data.decay );

				break;

			case 'RectAreaLight':

				object = new RectAreaLight( data.color, data.intensity, data.width, data.height );

				break;

			case 'SpotLight':

				object = new SpotLight( data.color, data.intensity, data.distance, data.angle, data.penumbra, data.decay );

				break;

			case 'HemisphereLight':

				object = new HemisphereLight( data.color, data.groundColor, data.intensity );

				break;

			case 'LightProbe':

				object = new LightProbe().fromJSON( data );

				break;

			case 'SkinnedMesh':

				geometry = getGeometry( data.geometry );
			 	material = getMaterial( data.material );

				object = new SkinnedMesh( geometry, material );

				if ( data.bindMode !== undefined ) object.bindMode = data.bindMode;
				if ( data.bindMatrix !== undefined ) object.bindMatrix.fromArray( data.bindMatrix );
				if ( data.skeleton !== undefined ) object.skeleton = data.skeleton;

				break;

			case 'Mesh':

				geometry = getGeometry( data.geometry );
				material = getMaterial( data.material );

				object = new Mesh( geometry, material );

				break;

			case 'InstancedMesh':

				geometry = getGeometry( data.geometry );
				material = getMaterial( data.material );
				const count = data.count;
				const instanceMatrix = data.instanceMatrix;

				object = new InstancedMesh( geometry, material, count );
				object.instanceMatrix = new BufferAttribute( new Float32Array( instanceMatrix.array ), 16 );

				break;

			case 'LOD':

				object = new LOD();

				break;

			case 'Line':

				object = new Line( getGeometry( data.geometry ), getMaterial( data.material ), data.mode );

				break;

			case 'LineLoop':

				object = new LineLoop( getGeometry( data.geometry ), getMaterial( data.material ) );

				break;

			case 'LineSegments':

				object = new LineSegments( getGeometry( data.geometry ), getMaterial( data.material ) );

				break;

			case 'PointCloud':
			case 'Points':

				object = new Points( getGeometry( data.geometry ), getMaterial( data.material ) );

				break;

			case 'Sprite':

				object = new Sprite( getMaterial( data.material ) );

				break;

			case 'Group':

				object = new Group();

				break;

			case 'Bone':

				object = new Bone();

				break;

			default:

				object = new Object3D();

		}

		object.uuid = data.uuid;

		if ( data.name !== undefined ) object.name = data.name;

		if ( data.matrix !== undefined ) {

			object.matrix.fromArray( data.matrix );

			if ( data.matrixAutoUpdate !== undefined ) object.matrixAutoUpdate = data.matrixAutoUpdate;
			if ( object.matrixAutoUpdate ) object.matrix.decompose( object.position, object.quaternion, object.scale );

		} else {

			if ( data.position !== undefined ) object.position.fromArray( data.position );
			if ( data.rotation !== undefined ) object.rotation.fromArray( data.rotation );
			if ( data.quaternion !== undefined ) object.quaternion.fromArray( data.quaternion );
			if ( data.scale !== undefined ) object.scale.fromArray( data.scale );

		}

		if ( data.castShadow !== undefined ) object.castShadow = data.castShadow;
		if ( data.receiveShadow !== undefined ) object.receiveShadow = data.receiveShadow;

		if ( data.shadow ) {

			if ( data.shadow.bias !== undefined ) object.shadow.bias = data.shadow.bias;
			if ( data.shadow.normalBias !== undefined ) object.shadow.normalBias = data.shadow.normalBias;
			if ( data.shadow.radius !== undefined ) object.shadow.radius = data.shadow.radius;
			if ( data.shadow.mapSize !== undefined ) object.shadow.mapSize.fromArray( data.shadow.mapSize );
			if ( data.shadow.camera !== undefined ) object.shadow.camera = this.parseObject( data.shadow.camera );

		}

		if ( data.visible !== undefined ) object.visible = data.visible;
		if ( data.frustumCulled !== undefined ) object.frustumCulled = data.frustumCulled;
		if ( data.renderOrder !== undefined ) object.renderOrder = data.renderOrder;
		if ( data.userData !== undefined ) object.userData = data.userData;
		if ( data.layers !== undefined ) object.layers.mask = data.layers;

		if ( data.children !== undefined ) {

			const children = data.children;

			for ( let i = 0; i < children.length; i ++ ) {

				object.add( this.parseObject( children[ i ], geometries, materials ) );

			}

		}

		if ( data.type === 'LOD' ) {

			if ( data.autoUpdate !== undefined ) object.autoUpdate = data.autoUpdate;

			const levels = data.levels;

			for ( let l = 0; l < levels.length; l ++ ) {

				const level = levels[ l ];
				const child = object.getObjectByProperty( 'uuid', level.object );

				if ( child !== undefined ) {

					object.addLevel( child, level.distance );

				}

			}

		}

		return object;

	}

<<<<<<< HEAD
}

=======
	bindSkeletons( object, skeletons ) {

		if ( Object.keys( skeletons ).length === 0 ) return;

		object.traverse( function ( child ) {

			if ( child.isSkinnedMesh === true && child.skeleton !== undefined ) {

				const skeleton = skeletons[ child.skeleton ];

				if ( skeleton === undefined ) {

					console.warn( 'THREE.ObjectLoader: No skeleton found with UUID:', child.skeleton );

				} else {

					child.bind( skeleton, child.bindMatrix );

				}

			}

		} );

	}

	/* DEPRECATED */

	setTexturePath( value ) {

		console.warn( 'THREE.ObjectLoader: .setTexturePath() has been renamed to .setResourcePath().' );
		return this.setResourcePath( value );

	}

}
>>>>>>> e4629dd3

const TEXTURE_MAPPING = {
	UVMapping: UVMapping,
	CubeReflectionMapping: CubeReflectionMapping,
	CubeRefractionMapping: CubeRefractionMapping,
	EquirectangularReflectionMapping: EquirectangularReflectionMapping,
	EquirectangularRefractionMapping: EquirectangularRefractionMapping,
	CubeUVReflectionMapping: CubeUVReflectionMapping,
	CubeUVRefractionMapping: CubeUVRefractionMapping
};

const TEXTURE_WRAPPING = {
	RepeatWrapping: RepeatWrapping,
	ClampToEdgeWrapping: ClampToEdgeWrapping,
	MirroredRepeatWrapping: MirroredRepeatWrapping
};

const TEXTURE_FILTER = {
	NearestFilter: NearestFilter,
	NearestMipmapNearestFilter: NearestMipmapNearestFilter,
	NearestMipmapLinearFilter: NearestMipmapLinearFilter,
	LinearFilter: LinearFilter,
	LinearMipmapNearestFilter: LinearMipmapNearestFilter,
	LinearMipmapLinearFilter: LinearMipmapLinearFilter
};

export { ObjectLoader };<|MERGE_RESOLUTION|>--- conflicted
+++ resolved
@@ -146,11 +146,7 @@
 
 	}
 
-<<<<<<< HEAD
-	parseShape( json ) {
-=======
 	parseShapes( json ) {
->>>>>>> e4629dd3
 
 		const shapes = {};
 
@@ -169,9 +165,6 @@
 		return shapes;
 
 	}
-<<<<<<< HEAD
-
-=======
 
 	parseSkeletons( json, object ) {
 
@@ -204,7 +197,6 @@
 
 	}
 
->>>>>>> e4629dd3
 	parseGeometries( json, shapes ) {
 
 		const geometries = {};
@@ -1034,10 +1026,6 @@
 
 	}
 
-<<<<<<< HEAD
-}
-
-=======
 	bindSkeletons( object, skeletons ) {
 
 		if ( Object.keys( skeletons ).length === 0 ) return;
@@ -1074,7 +1062,6 @@
 	}
 
 }
->>>>>>> e4629dd3
 
 const TEXTURE_MAPPING = {
 	UVMapping: UVMapping,
