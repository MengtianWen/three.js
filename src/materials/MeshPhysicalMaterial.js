--- conflicted
+++ resolved
@@ -27,12 +27,9 @@
 	this.clearCoat = 0.0;
 	this.clearCoatRoughness = 0.0;
 
-<<<<<<< HEAD
 	this.sheen = 0.0;
-=======
 	this.clearCoatNormalScale = new Vector2( 1, 1 );
 	this.clearCoatNormalMap = null;
->>>>>>> d41db0e1
 
 	this.setValues( parameters );
 
@@ -54,12 +51,9 @@
 	this.clearCoat = source.clearCoat;
 	this.clearCoatRoughness = source.clearCoatRoughness;
 
-<<<<<<< HEAD
 	this.sheen = source.sheen;
-=======
 	this.clearCoatNormalMap = source.clearCoatNormalMap;
 	this.clearCoatNormalScale.copy( source.clearCoatNormalScale );
->>>>>>> d41db0e1
 
 	return this;
 
